--- conflicted
+++ resolved
@@ -10,25 +10,12 @@
 	"time"
 
 	"github.com/cenkalti/backoff/v4"
-	"k8s.io/client-go/util/homedir"
 
 	"github.com/seldonio/seldon-core/scheduler/pkg/agent"
 	log "github.com/sirupsen/logrus"
 )
 
 var (
-<<<<<<< HEAD
-	l log.FieldLogger
-	serverName string
-	replicaIdx uint
-	schedulerHost string
-	schedulerPort int
-	rcloneHost string
-	rclonePort int
-	inferenceHost string
-	inferencePort int
-	modelRepository string
-=======
 	serverName       string
 	replicaIdx       uint
 	schedulerHost    string
@@ -38,8 +25,6 @@
 	inferenceHost    string
 	inferencePort    int
 	modelRepository  string
-	kubeconfig       string
->>>>>>> 6cbe43d3
 	namespace        string
 	replicaConfigStr string
 	inferenceSvcName string
@@ -74,7 +59,7 @@
 	flag.IntVar(&inferencePort, FlagInferencePort, 8080, "Inference server port")
 	flag.StringVar(&modelRepository, "model-repository", "/mnt/models", "Model repository folder")
 	flag.StringVar(&replicaConfigStr, FlagReplicaConfig, "", "Replica Json Config")
-	flag.StringVar(&namespace,"namespace", "default", "Namespace")
+	flag.StringVar(&namespace, "namespace", "default", "Namespace")
 }
 
 func isFlagPassed(name string) bool {
