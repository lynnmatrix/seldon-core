--- conflicted
+++ resolved
@@ -19,24 +19,20 @@
 )
 
 type Client struct {
-	mu            sync.RWMutex
-	schedulerHost string
-	schedulerPort int
-	serverName    string
-	replicaIdx    uint32
-	conn          *grpc.ClientConn
-	callOptions   []grpc.CallOption
-	logger        log.FieldLogger
-	RCloneClient  *RCloneClient
-	V2Client      *V2Client
-	replicaConfig *agent.ReplicaConfig
-<<<<<<< HEAD
-	loadedModels map[string]*pbs.ModelDetails
+	mu             sync.RWMutex
+	schedulerHost  string
+	schedulerPort  int
+	serverName     string
+	replicaIdx     uint32
+	conn           *grpc.ClientConn
+	callOptions    []grpc.CallOption
+	logger         log.FieldLogger
+	RCloneClient   *RCloneClient
+	V2Client       *V2Client
+	replicaConfig  *agent.ReplicaConfig
+	loadedModels   map[string]*pbs.ModelDetails
 	secretsHandler *k8s.SecretHandler
-	namespace string
-=======
-	loadedModels  map[string]*pbs.ModelDetails
->>>>>>> 6cbe43d3
+	namespace      string
 }
 
 func ParseReplicConfig(json string) (*agent.ReplicaConfig, error) {
@@ -56,12 +52,8 @@
 	rcloneClient *RCloneClient,
 	v2Client *V2Client,
 	replicaConfig *agent.ReplicaConfig,
-<<<<<<< HEAD
 	inferenceSvcName string,
-	namespace string)  (*Client, error) {
-=======
-	inferenceSvcName string) (*Client, error) {
->>>>>>> 6cbe43d3
+	namespace string) (*Client, error) {
 	replicaConfig.InferenceSvc = inferenceSvcName
 	replicaConfig.AvailableMemoryBytes = replicaConfig.MemoryBytes
 
@@ -80,12 +72,8 @@
 		RCloneClient:  rcloneClient,
 		V2Client:      v2Client,
 		replicaConfig: replicaConfig,
-<<<<<<< HEAD
-		loadedModels: make(map[string]*pbs.ModelDetails),
-		namespace: namespace,
-=======
 		loadedModels:  make(map[string]*pbs.ModelDetails),
->>>>>>> 6cbe43d3
+		namespace:     namespace,
 	}, nil
 }
 
@@ -181,20 +169,12 @@
 func (c *Client) sendModelEventError(modelName string, modelVersion string, event agent.ModelEventMessage_Event, err error) error {
 	grpcClient := agent.NewAgentServiceClient(c.conn)
 	_, err = grpcClient.AgentEvent(context.Background(), &agent.ModelEventMessage{
-<<<<<<< HEAD
-		ServerName: c.serverName,
-		ReplicaIdx: c.replicaIdx,
-		ModelName: modelName,
-		ModelVersion: modelVersion,
-		Event: event,
-		Message: err.Error(),
-=======
 		ServerName:           c.serverName,
 		ReplicaIdx:           c.replicaIdx,
 		ModelName:            modelName,
+		ModelVersion:         modelVersion,
 		Event:                event,
 		Message:              err.Error(),
->>>>>>> 6cbe43d3
 		AvailableMemoryBytes: c.replicaConfig.AvailableMemoryBytes,
 	})
 	return err
