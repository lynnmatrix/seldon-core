import json
from typing import List, Dict, Optional, Union
import logging
<<<<<<< HEAD
import kfserving
=======
import numpy as np
from enum import Enum
import importlib
>>>>>>> 1dfd8d76
import pickle
import os
from adserver.constants import (
    HEADER_RETURN_INSTANCE_SCORE,
    REQUEST_ID_HEADER_NAME,
    NAMESPACE_HEADER_NAME,
)
<<<<<<< HEAD
from adserver.base import CEModel, ModelResponse
=======
from .numpy_encoder import NumpyEncoder
from adserver.base import CEModel
from adserver.base.storage import download_model
>>>>>>> 1dfd8d76
from seldon_core.user_model import SeldonResponse
from seldon_core.flask_utils import SeldonMicroserviceException
from seldon_core.metrics import DEFAULT_LABELS, NONIMPLEMENTED_MSG
from elasticsearch import Elasticsearch
from elasticsearch.exceptions import NotFoundError

SELDON_DEPLOYMENT_ID = DEFAULT_LABELS["seldon_deployment_name"]
SELDON_MODEL_ID = DEFAULT_LABELS["model_name"]
SELDON_PREDICTOR_ID = DEFAULT_LABELS["predictor_name"]


def _load_class_module(module_path: str) -> str:
    components = module_path.split(".")
    mod = __import__(".".join(components[:-1]))
    for comp in components[1:]:
        print(mod, comp)
        mod = getattr(mod, comp)
    return mod


class CustomMetricsModel(CEModel):  # pylint:disable=c-extension-no-member
    def __init__(
        self, name: str, storage_uri: str, elasticsearch_uri: str = None, model=None
    ):
        """
        Custom Metrics Model

        Parameters
        ----------
        name
             The name of the model
        storage_uri
             The URI location of the model
        """
        super().__init__(name)
        self.name = name
        self.storage_uri = storage_uri
        self.model = model
        self.ready = False
        self.elasticsearch_client = None

        if elasticsearch_uri:
            if NONIMPLEMENTED_MSG in [
                SELDON_DEPLOYMENT_ID,
                SELDON_MODEL_ID,
                SELDON_PREDICTOR_ID,
            ]:
                logging.error(
                    f"Elasticsearch URI provided but DEFAULT_LABELS not provided: {DEFAULT_LABELS}"
                )
            else:
                self.elasticsearch_client = Elasticsearch(elasticsearch_uri,verify_certs=False)

    def load(self):
        """
        Load the model from storage

        """
        if "/" in self.storage_uri:
            model_folder = download_model(self.storage_uri)
            self.model = pickle.load(
                open(os.path.join(model_folder, "meta.pickle"), "rb")
            )
        else:
            # Load from locally available models
            MetricsClass = _load_class_module(self.storage_uri)
            self.model = MetricsClass()

        self.ready = True

    def process_event(self, inputs: Union[List, Dict], headers: Dict) -> Optional[ModelResponse]:
        """
        Process the event and return Alibi Detect score

        Parameters
        ----------
        inputs
             Input data
        headers
             Header options

        Returns
        -------
             SeldonResponse response

        """
        logging.info("PROCESSING Feedback Event.")
        logging.info(str(headers))
        logging.info("----")

        metrics: List[Dict] = []
        output: Dict = {}
        truth = None
        response = None
        error = None

        if not isinstance(inputs, dict):
            raise SeldonMicroserviceException(
                f"Data is not a dict: {json.dumps(inputs)}",
                status_code=400,
                reason="BAD_DATA",
            )

        if "truth" not in inputs:
            raise SeldonMicroserviceException(
                f"No truth value provided in: {json.dumps(inputs)}",
                status_code=400,
                reason="NO_TRUTH_VALUE",
            )
        else:
            truth = inputs["truth"]

        # We automatically add any metrics provided in the incoming request
        if "metrics" in inputs:
            metrics.extend(inputs["metrics"])

        # If response is provided then we can perform a comparison
        if "response" in inputs:
            response = inputs["response"]
        elif REQUEST_ID_HEADER_NAME in headers:
            # Otherwise if UUID is provided we can fetch from elasticsearch
            if not self.elasticsearch_client:
                error = "Seldon-Puid provided but elasticsearch client not configured"
            else:
                try:
                    seldon_puid = headers.get(REQUEST_ID_HEADER_NAME, "")
                    seldon_namespace = headers.get(NAMESPACE_HEADER_NAME, "")

                    # Currently only supports SELDON inference type (not kfserving)
                    elasticsearch_index = f"inference-log-seldon-{seldon_namespace}-{SELDON_DEPLOYMENT_ID}-{SELDON_PREDICTOR_ID}"

                    doc = self.elasticsearch_client.get(
                        index=elasticsearch_index, id=seldon_puid
                    )
                    response = (
                        doc.get("_source", {})
                        .get("response", None)
                        .get("instance", None)
                    )
                    if not response:
                        error = f"Elasticsearch index {elasticsearch_index} with id {seldon_puid} did not contain response value"
                except NotFoundError:
                    error = f"Elasticsearch index {elasticsearch_index} with id {seldon_puid} not found"
        else:
            error = "Neither response nor request Puid provided in headers"

        if error:
            raise SeldonMicroserviceException(
                error, status_code=400, reason="METRICS_SERVER_ERROR"
            )

        logging.error(f"{truth}, {response}")
        metrics_transformed = self.model.transform(truth, response)

        metrics.extend(metrics_transformed.metrics)

        return ModelResponse(data={}, metrics=metrics)<|MERGE_RESOLUTION|>--- conflicted
+++ resolved
@@ -1,28 +1,15 @@
 import json
 from typing import List, Dict, Optional, Union
 import logging
-<<<<<<< HEAD
-import kfserving
-=======
-import numpy as np
-from enum import Enum
-import importlib
->>>>>>> 1dfd8d76
 import pickle
 import os
 from adserver.constants import (
-    HEADER_RETURN_INSTANCE_SCORE,
     REQUEST_ID_HEADER_NAME,
     NAMESPACE_HEADER_NAME,
 )
-<<<<<<< HEAD
+
 from adserver.base import CEModel, ModelResponse
-=======
-from .numpy_encoder import NumpyEncoder
-from adserver.base import CEModel
 from adserver.base.storage import download_model
->>>>>>> 1dfd8d76
-from seldon_core.user_model import SeldonResponse
 from seldon_core.flask_utils import SeldonMicroserviceException
 from seldon_core.metrics import DEFAULT_LABELS, NONIMPLEMENTED_MSG
 from elasticsearch import Elasticsearch
