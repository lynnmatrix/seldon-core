# Build the manager binary
FROM golang:1.13 as builder

WORKDIR /workspace
# Copy the Go Modules manifests
COPY go.mod go.mod
COPY go.sum go.sum
COPY proto/ proto/
# cache deps before building and copying source so that we don't need to re-download as much
# and so that source changes don't invalidate our downloaded layer
COPY _operator/ _operator/
RUN go mod download

# Copy the go source
COPY cmd/ cmd/
COPY api/ api/
COPY predictor/ predictor/
COPY logger/ logger/
COPY k8s/ k8s/

# Build
RUN go build -a -o executor cmd/executor/main.go

# Get MPL licensed dependencies
RUN wget -O hashicorp-golang-lru.tar.gz https://github.com/hashicorp/golang-lru/archive/master.tar.gz
RUN wget -O armon-consul-api.tar.gz https://github.com/armon/consul-api/archive/master.tar.gz
RUN wget -O hasicorp-hcl.tar.gz https://github.com/hashicorp/hcl/archive/hcl1.tar.gz

# Copy OpenAPI folder and change the permissions
COPY api/rest/openapi/ /openapi/
RUN chmod -R 660 /openapi/

FROM registry.access.redhat.com/ubi8/ubi
LABEL name="Seldon Executor" \
      vendor="Seldon Technologies" \
<<<<<<< HEAD
      version="1.6.0" \
=======
      version="1.7.0-dev" \
>>>>>>> d045c39d
      release="1" \
      summary="The service orchestrator for Seldon Core" \
      description="The service orchestrator for Seldon Core which manages the request/response flow through the Seldon Core inference graphs deployed via the Seldon Core Operator as SeldonDeployments custom resources"

WORKDIR /
COPY --from=builder /workspace/executor .
COPY licenses/license.txt licenses/license.txt
COPY --from=builder /workspace/hashicorp-golang-lru.tar.gz licenses/mpl_source/hashicorp-golang-lru.tar.gz
COPY --from=builder /workspace/armon-consul-api.tar.gz licenses/mpl_source/armon-consul-api.tar.gz
COPY --from=builder /workspace/hasicorp-hcl.tar.gz licenses/mpl_source/hasicorp-hcl.tar.gz

RUN yum -y update-minimal --security --sec-severity=Important --sec-severity=Critical

# Copy openapi spec and swagger UI files
COPY --from=builder /openapi/ /openapi/

ENTRYPOINT ["/executor"]<|MERGE_RESOLUTION|>--- conflicted
+++ resolved
@@ -33,11 +33,7 @@
 FROM registry.access.redhat.com/ubi8/ubi
 LABEL name="Seldon Executor" \
       vendor="Seldon Technologies" \
-<<<<<<< HEAD
-      version="1.6.0" \
-=======
       version="1.7.0-dev" \
->>>>>>> d045c39d
       release="1" \
       summary="The service orchestrator for Seldon Core" \
       description="The service orchestrator for Seldon Core which manages the request/response flow through the Seldon Core inference graphs deployed via the Seldon Core Operator as SeldonDeployments custom resources"
