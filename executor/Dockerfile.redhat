# Build the manager binary
FROM golang:1.13 as builder

WORKDIR /workspace
# Copy the Go Modules manifests
COPY go.mod go.mod
COPY go.sum go.sum
COPY proto/ proto/
# cache deps before building and copying source so that we don't need to re-download as much
# and so that source changes don't invalidate our downloaded layer
RUN go mod download

# Copy the go source
COPY main.go main.go
COPY api/ api/
COPY predictor/ predictor/
COPY logger/ logger/
COPY k8s/ k8s/

# Build
RUN go build -a -o executor main.go

# Copy OpenAPI folder and change the permissions
COPY api/rest/openapi/ /openapi/
RUN chmod -R 660 /openapi/

FROM registry.access.redhat.com/ubi8/ubi-minimal
LABEL name="Seldon Executor" \
      vendor="Seldon Technologies" \
<<<<<<< HEAD
      version="1.2.0" \
=======
      version="1.2.1-dev" \
>>>>>>> abf55701
      release="1" \
      summary="The service orchestrator for Seldon Core" \
      description="The service orchestrator for Seldon Core which manages the request/response flow through the Seldon Core inference graphs deployed via the Seldon Core Operator as SeldonDeployments custom resources"

WORKDIR /
COPY --from=builder /workspace/executor .
COPY licenses/license.txt licenses/license.txt

# Copy openapi spec and swagger UI files
COPY --from=builder /openapi/ /openapi/

ENTRYPOINT ["/executor"]<|MERGE_RESOLUTION|>--- conflicted
+++ resolved
@@ -27,11 +27,7 @@
 FROM registry.access.redhat.com/ubi8/ubi-minimal
 LABEL name="Seldon Executor" \
       vendor="Seldon Technologies" \
-<<<<<<< HEAD
-      version="1.2.0" \
-=======
       version="1.2.1-dev" \
->>>>>>> abf55701
       release="1" \
       summary="The service orchestrator for Seldon Core" \
       description="The service orchestrator for Seldon Core which manages the request/response flow through the Seldon Core inference graphs deployed via the Seldon Core Operator as SeldonDeployments custom resources"
