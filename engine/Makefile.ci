--- conflicted
+++ resolved
@@ -33,13 +33,7 @@
 
 clean:
 	mvn clean -B
-<<<<<<< HEAD
-	rm -fv src/main/proto/seldon_deployment.proto
-	rm -fv src/main/proto/prediction.proto
-	rm -fvr src/main/proto/k8s.io
-=======
 	rm -fr src/main/proto/*
->>>>>>> e73cf37d
 
 download_protos_k8s:
 	cd ../proto/k8s ; make create_protos
