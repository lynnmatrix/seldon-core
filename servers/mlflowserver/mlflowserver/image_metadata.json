<<<<<<< HEAD
{"labels": [{"name": "Seldon MLFlow Server"}, {"vendor": "Seldon Technologies"}, {"version": "1.7.0"}, {"release": "1"}, {"summary": "An MLFlow Model Server for Seldon Core"}, {"description": "The model server for MLFlow models"}]}
=======
{"labels": [{"name": "Seldon MLFlow Server"}, {"vendor": "Seldon Technologies"}, {"version": "1.8.0-dev"}, {"release": "1"}, {"summary": "An MLFlow Model Server for Seldon Core"}, {"description": "The model server for MLFlow models"}]}
>>>>>>> 5939e9bd
<|MERGE_RESOLUTION|>--- conflicted
+++ resolved
@@ -1,5 +1 @@
-<<<<<<< HEAD
-{"labels": [{"name": "Seldon MLFlow Server"}, {"vendor": "Seldon Technologies"}, {"version": "1.7.0"}, {"release": "1"}, {"summary": "An MLFlow Model Server for Seldon Core"}, {"description": "The model server for MLFlow models"}]}
-=======
-{"labels": [{"name": "Seldon MLFlow Server"}, {"vendor": "Seldon Technologies"}, {"version": "1.8.0-dev"}, {"release": "1"}, {"summary": "An MLFlow Model Server for Seldon Core"}, {"description": "The model server for MLFlow models"}]}
->>>>>>> 5939e9bd
+{"labels": [{"name": "Seldon MLFlow Server"}, {"vendor": "Seldon Technologies"}, {"version": "1.8.0-dev"}, {"release": "1"}, {"summary": "An MLFlow Model Server for Seldon Core"}, {"description": "The model server for MLFlow models"}]}