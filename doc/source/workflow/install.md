--- conflicted
+++ resolved
@@ -40,13 +40,8 @@
 
 We suggest you install [the official helm chart](https://github.com/helm/charts/tree/master/stable/ambassador). At present we recommend 0.40.2 version due to issues with grpc in the latest.
 
-<<<<<<< HEAD
-```bash
-helm install stable/ambassador --name ambassador --set image.tag=0.40.2
-=======
 ```
 helm install stable/ambassador --name ambassador --set crds.keep=false
->>>>>>> 0c0e4c79
 ```
 
 ### Install Istio Ingress Gateway
