import argparse
import os
import importlib
import json
import time
import logging
import multiprocessing as mp
import sys
<<<<<<< HEAD
=======
from distutils.util import strtobool

from seldon_core.proto import prediction_pb2
>>>>>>> 09a9986f
import seldon_core.persistence as persistence

logger = logging.getLogger(__name__)

PARAMETERS_ENV_NAME = "PREDICTIVE_UNIT_PARAMETERS"
SERVICE_PORT_ENV_NAME = "PREDICTIVE_UNIT_SERVICE_PORT"
DEFAULT_PORT = 5000

DEBUG_PARAMETER = "SELDON_DEBUG"
DEBUG = False

ANNOTATIONS_FILE = "/etc/podinfo/annotations"
ANNOTATION_GRPC_MAX_MSG_SIZE = 'seldon.io/grpc-max-message-size'

def startServers(target1, target2):
    p2 = mp.Process(target=target2)
    p2.deamon = True
    p2.start()

    target1()

    p2.join()


class SeldonMicroserviceException(Exception):
    status_code = 400

    def __init__(self, message, status_code=None, payload=None, reason="MICROSERVICE_BAD_DATA"):
        Exception.__init__(self)
        self.message = message
        if status_code is not None:
            self.status_code = status_code
        self.payload = payload
        self.reason = reason

    def to_dict(self):
        rv = {"status": {"status": 1, "info": self.message,
                         "code": -1, "reason": self.reason}}
        return rv


def parse_parameters(parameters):
    type_dict = {
        "INT": int,
        "FLOAT": float,
        "DOUBLE": float,
        "STRING": str,
        "BOOL": bool
    }
    parsed_parameters = {}
    for param in parameters:
        name = param.get("name")
        value = param.get("value")
        type_ = param.get("type")
        if type_ == "BOOL":
            parsed_parameters[name] = bool(strtobool(value))
        else:
            parsed_parameters[name] = type_dict[type_](value)
    return parsed_parameters


def load_annotations():
    annotations = {}
    try:
        if os.path.isfile(ANNOTATIONS_FILE):
            with open(ANNOTATIONS_FILE, "r") as ins:
                for line in ins:
                    line = line.rstrip()
                    parts = line.split("=")
                    if len(parts) == 2:
                        value = parts[1]
                        value = parts[1][1:-1]
                        logger.info("Found annotation %s:%s ", parts[0], value)
                        annotations[parts[0]] = value
                    else:
                        logger.info("bad annotation [%s]", line)
    except:
        logger.error("Failed to open annotations file %s", ANNOTATIONS_FILE)
    return annotations


def main():
    LOG_FORMAT = '%(asctime)s - %(name)s:%(funcName)s:%(lineno)s - %(levelname)s:  %(message)s'
    logging.basicConfig(level=logging.INFO, format=LOG_FORMAT)
    logger.info('Starting microservice.py:main')

    sys.path.append(os.getcwd())
    parser = argparse.ArgumentParser()
    parser.add_argument("interface_name", type=str,
                        help="Name of the user interface.")
    parser.add_argument("api_type", type=str, choices=["REST", "GRPC", "FBS"])

    parser.add_argument("--service-type", type=str, choices=[
                        "MODEL", "ROUTER", "TRANSFORMER", "COMBINER", "OUTLIER_DETECTOR"], default="MODEL")
    parser.add_argument("--persistence", nargs='?',
                        default=0, const=1, type=int)
    parser.add_argument("--parameters", type=str,
                        default=os.environ.get(PARAMETERS_ENV_NAME, "[]"))
    parser.add_argument("--log-level", type=str, default="INFO")
    parser.add_argument("--tracing", nargs='?',
                        default=int(os.environ.get("TRACING", "0")), const=1, type=int)
    
    args = parser.parse_args()

    parameters = parse_parameters(json.loads(args.parameters))

    # set up log level
    log_level_num = getattr(logging, args.log_level.upper(), None)
    if not isinstance(log_level_num, int):
        raise ValueError('Invalid log level: %s', args.log_level)
    logger.setLevel(log_level_num)
    logger.debug("Log level set to %s:%s", args.log_level, log_level_num)

    annotations = load_annotations()
    logger.info("Annotations: %s", annotations)

    interface_file = importlib.import_module(args.interface_name)
    user_class = getattr(interface_file, args.interface_name)

    if args.persistence:
        logger.info('Restoring persisted component')
        user_object = persistence.restore(user_class, parameters)
        persistence.persist(user_object, parameters.get("push_frequency"))
    else:
        user_object = user_class(**parameters)

    import seldon_core.wrapper as seldon_microservice

    # set log level for the imported microservice type
    seldon_microservice.logger.setLevel(log_level_num)

    port = int(os.environ.get(SERVICE_PORT_ENV_NAME, DEFAULT_PORT))

    if args.tracing:
        logger.info("Initializing tracing")
        from jaeger_client import Config

        jaeger_serv = os.environ.get("JAEGER_AGENT_HOST","0.0.0.0")
        jaeger_port = os.environ.get("JAEGER_AGENT_PORT", 5775)
        jaeger_config = os.environ.get("JAEGER_CONFIG_PATH",None)
        if jaeger_config is None:
            logger.info("Using default tracing config")
            config = Config(
                config={ # usually read from some yaml config
                    'sampler': {
                        'type': 'const',
                        'param': 1,
                    },
                    'local_agent': {
                        'reporting_host': jaeger_serv,
                        'reporting_port': jaeger_port,
                    },
                    'logging': True,
                },
                service_name=args.interface_name,
                validate=True,
            )
        else:
            logger.info("Loading tracing config from %s",jaeger_config)
            import yaml
            with open(jaeger_config, 'r') as stream:
                config_dict = yaml.load(stream)
                config = Config(
                    config=config_dict,
                    service_name=args.interface_name,
                    validate=True,
                )
        # this call also sets opentracing.tracer
        tracer = config.initialize_tracer()



    if args.api_type == "REST":

        def rest_prediction_server():
            app = seldon_microservice.get_rest_microservice(user_object)

            if args.tracing:
                from flask_opentracing import FlaskTracer
                tracing = FlaskTracer(tracer,True, app)

            app.run(host='0.0.0.0', port=port)

        logger.info("REST microservice running on port %i",port)
        server1_func = rest_prediction_server

    elif args.api_type == "GRPC":
        def grpc_prediction_server():

            if args.tracing:
                from grpc_opentracing import open_tracing_server_interceptor
                logger.info("Adding tracer")
                interceptor = open_tracing_server_interceptor(tracer)
            else:
                interceptor = None

            server = seldon_microservice.get_grpc_server(
                user_object, annotations=annotations, trace_interceptor=interceptor)

            server.add_insecure_port("0.0.0.0:{}".format(port))

            server.start()

            logger.info("GRPC microservice Running on port %i",port)
            while True:
                time.sleep(1000)

        server1_func = grpc_prediction_server

    else:
        server1_func = None

    if hasattr(user_object, 'custom_service') and callable(getattr(user_object, 'custom_service')):
        server2_func = user_object.custom_service
    else:
        server2_func = None

        logger.info('Starting servers')
    startServers(server1_func, server2_func)


if __name__ == "__main__":
    main()<|MERGE_RESOLUTION|>--- conflicted
+++ resolved
@@ -6,12 +6,6 @@
 import logging
 import multiprocessing as mp
 import sys
-<<<<<<< HEAD
-=======
-from distutils.util import strtobool
-
-from seldon_core.proto import prediction_pb2
->>>>>>> 09a9986f
 import seldon_core.persistence as persistence
 
 logger = logging.getLogger(__name__)
