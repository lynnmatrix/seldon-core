--- conflicted
+++ resolved
@@ -285,11 +285,7 @@
     }
    ],
    "source": [
-<<<<<<< HEAD
-    "!s2i build . seldonio/seldon-core-s2i-python36:1.7.0 deep-mnist:0.1"
-=======
     "!s2i build . seldonio/seldon-core-s2i-python36:1.8.0-dev deep-mnist:0.1"
->>>>>>> 5939e9bd
    ]
   },
   {
