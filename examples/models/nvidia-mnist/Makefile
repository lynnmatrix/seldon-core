--- conflicted
+++ resolved
@@ -7,11 +7,7 @@
 	rm -f tmp.json
 
 build_transformer:
-<<<<<<< HEAD
-	s2i build . seldonio/seldon-core-s2i-python3:1.2.0 ${TRANSFORMER_IMAGE}
-=======
 	s2i build . seldonio/seldon-core-s2i-python3:1.2.1-dev ${TRANSFORMER_IMAGE}
->>>>>>> abf55701
 
 push_transformer:
 	docker push ${TRANSFORMER_IMAGE}
