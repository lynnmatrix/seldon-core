--- conflicted
+++ resolved
@@ -19,12 +19,7 @@
 clean:
 	@mvn clean
 	@rm -fv cluster-manager.json
-<<<<<<< HEAD
-	@rm -fv src/main/proto/seldon_deployment.proto
-	@rm -fvr src/main/proto/k8s.io
-=======
 	@rm -fr src/main/proto/*
->>>>>>> e73cf37d
 
 cache_dependencies:
 	mvn -Dmaven.repo.local=./.m2 dependency:resolve
