--- conflicted
+++ resolved
@@ -47,11 +47,8 @@
 import io.kubernetes.client.proto.V1.HTTPGetAction;
 import io.kubernetes.client.proto.V1.Handler;
 import io.kubernetes.client.proto.V1.Lifecycle;
-<<<<<<< HEAD
 import io.kubernetes.client.proto.V1.ObjectFieldSelector;
 import io.kubernetes.client.proto.V1.PodSecurityContext;
-=======
->>>>>>> 8b6bf70f
 import io.kubernetes.client.proto.V1.PodTemplateSpec;
 import io.kubernetes.client.proto.V1.Probe;
 import io.kubernetes.client.proto.V1.SecurityContext;
@@ -549,7 +546,6 @@
 				PodTemplateSpec.Builder podSpecBuilder = PodTemplateSpec.newBuilder();
 				podSpecBuilder.getSpecBuilder()
 		    	.addContainers(createEngineContainer(mlDep,p))
-<<<<<<< HEAD
 		    	.setSecurityContext(PodSecurityContext.newBuilder().setRunAsUser(8888).build())
 		    	.setTerminationGracePeriodSeconds(20)
 		    	.addVolumes(Volume.newBuilder() // Add downwardAPI volume for annotations
@@ -557,9 +553,6 @@
 		    			.setVolumeSource(VolumeSource.newBuilder().setDownwardAPI(DownwardAPIVolumeSource.newBuilder()
 		    			.addItems(DownwardAPIVolumeFile.newBuilder().setPath("annotations")
 		    					.setFieldRef(ObjectFieldSelector.newBuilder().setFieldPath("metadata.annotations"))))));
-=======
-		    	.setTerminationGracePeriodSeconds(20);
->>>>>>> 8b6bf70f
 			
 				String depName = getSeldonServiceName(mlDep,p,"svc-orch");
 				podSpecBuilder.getMetadataBuilder()
