/*
Copyright 2019 The Seldon Authors.

Licensed under the Apache License, Version 2.0 (the "License");
you may not use this file except in compliance with the License.
You may obtain a copy of the License at

    http://www.apache.org/licenses/LICENSE-2.0

Unless required by applicable law or agreed to in writing, software
distributed under the License is distributed on an "AS IS" BASIS,
WITHOUT WARRANTIES OR CONDITIONS OF ANY KIND, either express or implied.
See the License for the specific language governing permissions and
limitations under the License.
*/

package v1

import (
	"github.com/seldonio/seldon-core/operator/constants"
	corev1 "k8s.io/api/core/v1"
	apierrors "k8s.io/apimachinery/pkg/api/errors"
	metav1 "k8s.io/apimachinery/pkg/apis/meta/v1"
	"k8s.io/apimachinery/pkg/runtime"
	"k8s.io/apimachinery/pkg/runtime/schema"
	"k8s.io/apimachinery/pkg/util/validation/field"
	"log"
	"os"
	ctrl "sigs.k8s.io/controller-runtime"
	"sigs.k8s.io/controller-runtime/pkg/client"
	logf "sigs.k8s.io/controller-runtime/pkg/runtime/log"
	"sigs.k8s.io/controller-runtime/pkg/webhook"
	"strconv"
)

var (
	// log is for logging in this package.
	seldondeploymentlog                 = logf.Log.WithName("seldondeployment")
	ControllerNamespace                 = GetEnv("POD_NAMESPACE", "seldon-system")
	C                                   client.Client
	envPredictiveUnitServicePort        = os.Getenv(ENV_PREDICTIVE_UNIT_SERVICE_PORT)
	envPredictiveUnitServicePortMetrics = os.Getenv(ENV_PREDICTIVE_UNIT_SERVICE_PORT_METRICS)
	envPredictiveUnitMetricsPortName    = GetEnv(ENV_PREDICTIVE_UNIT_METRICS_PORT_NAME, constants.DefaultMetricsPortName)
)

// Get an environment variable given by key or return the fallback.
func GetEnv(key, fallback string) string {
	if value, ok := os.LookupEnv(key); ok {
		return value
	}
	return fallback
}

func (r *SeldonDeployment) SetupWebhookWithManager(mgr ctrl.Manager) error {
	C = mgr.GetClient()
	return ctrl.NewWebhookManagedBy(mgr).
		For(r).
		Complete()
}

var _ webhook.Defaulter = &SeldonDeployment{}

func GetContainerForPredictiveUnit(p *PredictorSpec, name string) *corev1.Container {
	for j := 0; j < len(p.ComponentSpecs); j++ {
		cSpec := p.ComponentSpecs[j]
		for k := 0; k < len(cSpec.Spec.Containers); k++ {
			c := &cSpec.Spec.Containers[k]
			if c.Name == name {
				return c
			}
		}
	}
	return nil
}

func GetPort(name string, ports []corev1.ContainerPort) *corev1.ContainerPort {
	for i := 0; i < len(ports); i++ {
		if ports[i].Name == name {
			return &ports[i]
		}
	}
	return nil
}

// -----

func addDefaultsToGraph(pu *PredictiveUnit) {
	if pu.Type == nil && pu.Methods == nil && pu.Implementation == nil {
		ty := MODEL
		pu.Type = &ty
	}
	if pu.Implementation == nil {
		im := UNKNOWN_IMPLEMENTATION
		pu.Implementation = &im
	} else if IsPrepack(pu) {
		ty := MODEL
		pu.Type = &ty
	}
	for i := 0; i < len(pu.Children); i++ {
		addDefaultsToGraph(&pu.Children[i])
	}
}

func getUpdatePortNumMap(name string, nextPortNum *int32, portMap map[string]int32) int32 {
	if _, present := portMap[name]; !present {
		portMap[name] = *nextPortNum
		*nextPortNum++
	}
	return portMap[name]
}

func addMetricsPortAndIncrement(nextMetricsPortNum *int32, con *corev1.Container) {
	existingMetricPort := GetPort(envPredictiveUnitMetricsPortName, con.Ports)
	if existingMetricPort == nil {
		con.Ports = append(con.Ports, corev1.ContainerPort{
			Name:          envPredictiveUnitMetricsPortName,
			ContainerPort: *nextMetricsPortNum,
			Protocol:      corev1.ProtocolTCP,
		})
		*nextMetricsPortNum++
	}
}

func (r *SeldonDeploymentSpec) setContainerPredictiveUnitDefaults(compSpecIdx int,
	portNum int32, nextMetricsPortNum *int32, mldepName string, namespace string,
	p *PredictorSpec, pu *PredictiveUnit, con *corev1.Container) {

	if pu.Endpoint == nil {
		if r.Transport == TransportGrpc {
			pu.Endpoint = &Endpoint{Type: GRPC}
		} else {
			pu.Endpoint = &Endpoint{Type: REST}
		}
	}
	var portType string
	if pu.Endpoint.Type == GRPC {
		portType = constants.GrpcPortName
	} else {
		portType = constants.HttpPortName
	}

	existingPort := GetPort(portType, con.Ports)
	if existingPort != nil {
		portNum = existingPort.ContainerPort
	}

	volFound := false
	for _, vol := range con.VolumeMounts {
		if vol.Name == PODINFO_VOLUME_NAME {
			volFound = true
		}
	}
	//SeldonDeployments first deployed before 1.2 have OLD_PODINFO_VOLUME_NAME
	//they retain that name indefinitely
	oldVolIndex := -1
	for idx, vol := range con.VolumeMounts {
		if vol.Name == OLD_PODINFO_VOLUME_NAME {
			log.Println("found old vol of name " + OLD_PODINFO_VOLUME_NAME)
			oldVolIndex = idx
		}
	}
	if oldVolIndex > -1 {
		con.VolumeMounts[oldVolIndex] = con.VolumeMounts[len(con.VolumeMounts)-1] // Copy last element to index i.
		con.VolumeMounts[len(con.VolumeMounts)-1] = corev1.VolumeMount{}          // Erase last element (write zero value).
		con.VolumeMounts = con.VolumeMounts[:len(con.VolumeMounts)-1]             // Truncate slice.
	}

	if !volFound {
		con.VolumeMounts = append(con.VolumeMounts, corev1.VolumeMount{
			Name:      PODINFO_VOLUME_NAME,
			MountPath: PODINFO_VOLUME_PATH,
		})
	}

	//Add metrics port if missing
	addMetricsPortAndIncrement(nextMetricsPortNum, con)

	// Set ports and hostname in predictive unit so engine can read it from SDep
	// if this is the first componentSpec then it's the one to put the engine in - note using outer loop counter here
	if _, hasSeparateEnginePod := r.Annotations[ANNOTATION_SEPARATE_ENGINE]; compSpecIdx == 0 && !hasSeparateEnginePod {
		pu.Endpoint.ServiceHost = constants.DNSLocalHost
	} else {
		containerServiceValue := GetContainerServiceName(mldepName, *p, con)
		pu.Endpoint.ServiceHost = containerServiceValue + "." + namespace + constants.DNSClusterLocalSuffix
	}
	pu.Endpoint.ServicePort = portNum

}

func (r *SeldonDeploymentSpec) DefaultSeldonDeployment(mldepName string, namespace string) {

	var firstPuPortNum int32 = constants.FirstPortNumber
	if envPredictiveUnitServicePort != "" {
		portNum, err := strconv.Atoi(envPredictiveUnitServicePort)
		if err != nil {
			seldondeploymentlog.Error(err, "Failed to decode predictive unit service port will use default", "envar", ENV_PREDICTIVE_UNIT_SERVICE_PORT, "value", envPredictiveUnitServicePort)
		} else {
			firstPuPortNum = int32(portNum)
		}
	}
	nextPortNum := firstPuPortNum

	var firstMetricsPuPortNum int32 = constants.FirstMetricsPortNumber
	if envPredictiveUnitServicePortMetrics != "" {
		portNum, err := strconv.Atoi(envPredictiveUnitServicePortMetrics)
		if err != nil {
			seldondeploymentlog.Error(err, "Failed to decode PREDICTIVE_UNIT_SERVICE_PORT_METRICS will use default", "value", envPredictiveUnitServicePortMetrics)
		} else {
			firstMetricsPuPortNum = int32(portNum)
		}
	}
	nextMetricsPortNum := firstMetricsPuPortNum
	portMap := map[string]int32{}

	for i := 0; i < len(r.Predictors); i++ {
		p := r.Predictors[i]

		// Add version label for predictor if not present
		if p.Labels == nil {
			p.Labels = map[string]string{}
		}
		if _, present := p.Labels["version"]; !present {
			p.Labels["version"] = p.Name
		}

		addDefaultsToGraph(&p.Graph)

		for j := 0; j < len(p.ComponentSpecs); j++ {
			cSpec := r.Predictors[i].ComponentSpecs[j]

			// add service details for each container - looping this way as if containers in same pod and its the engine pod both need to be localhost
			for k := 0; k < len(cSpec.Spec.Containers); k++ {
				con := &cSpec.Spec.Containers[k]

				getUpdatePortNumMap(con.Name, &nextPortNum, portMap)
				portNum := portMap[con.Name]

				pu := GetPredictiveUnit(&p.Graph, con.Name)

				if pu != nil {
					r.setContainerPredictiveUnitDefaults(j, portNum, &nextMetricsPortNum, mldepName, namespace, &p, pu, con)
				}
			}
		}

		pus := GetPredictiveUnitList(&p.Graph)

		//some pus might not have a container spec so pick those up
		for l := 0; l < len(pus); l++ {
			pu := pus[l]

			if IsPrepack(pu) {

				con := GetContainerForPredictiveUnit(&p, pu.Name)

				existing := con != nil
				if !existing {
					con = &corev1.Container{
						Name: pu.Name,
						VolumeMounts: []corev1.VolumeMount{
							{
								Name:      PODINFO_VOLUME_NAME,
								MountPath: PODINFO_VOLUME_PATH,
							},
						},
					}
				}

				getUpdatePortNumMap(pu.Name, &nextPortNum, portMap)
				portNum := portMap[pu.Name]

				r.setContainerPredictiveUnitDefaults(0, portNum, &nextMetricsPortNum, mldepName, namespace, &p, pu, con)
				//Only set image default for non tensorflow graphs
				if r.Protocol != ProtocolTensorflow {
					serverConfig := GetPrepackServerConfig(string(*pu.Implementation))
					if serverConfig != nil {
						SetImageNameForPrepackContainer(pu, con, serverConfig)
					}
				}

				// if new Add container to componentSpecs
				if !existing {
					if len(p.ComponentSpecs) > 0 {
						p.ComponentSpecs[0].Spec.Containers = append(p.ComponentSpecs[0].Spec.Containers, *con)
					} else {
						podSpec := SeldonPodSpec{
							Metadata: metav1.ObjectMeta{CreationTimestamp: metav1.Now()},
							Spec: corev1.PodSpec{
								Containers: []corev1.Container{*con},
							},
						}
						p.ComponentSpecs = []*SeldonPodSpec{&podSpec}

						// p is a copy so update the entry
						r.Predictors[i] = p
					}
				}
			}
		}

		r.Predictors[i] = p
	}
}

// --- Validating

// Check the predictive units to ensure the graph matches up with defined containers.
func (r *SeldonDeploymentSpec) checkPredictiveUnits(pu *PredictiveUnit, p *PredictorSpec, fldPath *field.Path, allErrs field.ErrorList) field.ErrorList {
	if *pu.Implementation == UNKNOWN_IMPLEMENTATION {

		if GetContainerForPredictiveUnit(p, pu.Name) == nil {
			allErrs = append(allErrs, field.Invalid(fldPath, pu.Name, "Can't find container for Predictive Unit"))
		}

		if *pu.Type == UNKNOWN_TYPE && (pu.Methods == nil || len(*pu.Methods) == 0) {
			allErrs = append(allErrs, field.Invalid(fldPath, pu.Name, "Predictive Unit has no implementation methods defined. Change to a known type or add what methods it defines"))
		}

	} else if IsPrepack(pu) {
		if pu.ModelURI == "" {
			allErrs = append(allErrs, field.Invalid(fldPath, pu.Name, "Predictive unit modelUri required when using standalone servers"))
		}
		c := GetContainerForPredictiveUnit(p, pu.Name)

		//Current non tensorflow serving prepack servers can not handle tensorflow protocol
		if r.Protocol == ProtocolTensorflow && (*pu.Implementation == PrepackSklearnName || *pu.Implementation == PrepackXgboostName || *pu.Implementation == PrepackMlflowName) {
			allErrs = append(allErrs, field.Invalid(fldPath, pu.Name, "Prepackaged server does not handle tendorflow protocol "+string(*pu.Implementation)))
		}

		if c == nil || c.Image == "" {

			ServersConfigs, err := getPredictorServerConfigs()

			if err != nil {
				seldondeploymentlog.Error(err, "Failed to read prepacked model servers from configmap")
			}

			_, ok := ServersConfigs[string(*pu.Implementation)]
			if !ok {
				allErrs = append(allErrs, field.Invalid(fldPath, pu.Name, "No entry in predictors map for "+string(*pu.Implementation)))
			}
		}
	}

	if pu.Logger != nil {
		if pu.Logger.Mode == "" {
			allErrs = append(allErrs, field.Invalid(fldPath, pu.Logger.Mode, "No logger mode specified"))
		}
	}

	for i := 0; i < len(pu.Children); i++ {
		allErrs = r.checkPredictiveUnits(&pu.Children[i], p, fldPath.Index(i), allErrs)
	}

	return allErrs
}

func checkTraffic(spec *SeldonDeploymentSpec, fldPath *field.Path, allErrs field.ErrorList) field.ErrorList {
	var trafficSum int32 = 0
	var shadows int = 0
	for i := 0; i < len(spec.Predictors); i++ {
		p := spec.Predictors[i]
		trafficSum = trafficSum + p.Traffic

		if p.Shadow == true {
			shadows += 1
		}
	}
	if trafficSum != 100 && (len(spec.Predictors)-shadows) > 1 {
		allErrs = append(allErrs, field.Invalid(fldPath, spec.Predictors[0].Name, "Traffic must sum to 100 for multiple predictors"))
	}
	if trafficSum > 0 && trafficSum < 100 && len(spec.Predictors) == 1 {
		allErrs = append(allErrs, field.Invalid(fldPath, spec.Predictors[0].Name, "Traffic must sum be 100 for a single predictor when set"))
	}

	return allErrs
}

func sizeOfGraph(p *PredictiveUnit) int {
	count := 0
	for _, child := range p.Children {
		count = count + sizeOfGraph(&child)
	}
	return count + 1
}

func collectTransports(pu *PredictiveUnit, transportsFound map[EndpointType]bool) {
	if pu.Endpoint != nil && pu.Endpoint.Type != "" {
		transportsFound[pu.Endpoint.Type] = true
	}
	for _, c := range pu.Children {
		collectTransports(&c, transportsFound)
	}
}

<<<<<<< HEAD
const (
	ENV_KAFKA_BROKER       = "KAFKA_BROKER"
	ENV_KAFKA_INPUT_TOPIC  = "KAFKA_INPUT_TOPIC"
	ENV_KAFKA_OUTPUT_TOPIC = "KAFKA_OUTPUT_TOPIC"
)

func (r *SeldonDeploymentSpec) validateKafka(allErrs field.ErrorList) field.ErrorList {
	if r.ServerType == ServerKafka {
		for i, p := range r.Predictors {
			if len(p.SvcOrchSpec.Env) == 0 {
				fldPath := field.NewPath("spec").Child("predictors").Index(i)
				allErrs = append(allErrs, field.Invalid(fldPath, p.Name, "For kafka please supply svcOrchSpec envs KAFKA_BROKER, KAFKA_INPUT_TOPIC, KAFKA_OUTPUT_TOPIC"))
			} else {
				found := 0
				for _, env := range p.SvcOrchSpec.Env {
					switch env.Name {
					case ENV_KAFKA_BROKER, ENV_KAFKA_INPUT_TOPIC, ENV_KAFKA_OUTPUT_TOPIC:
						found = found + 1
					}
				}
				if found < 3 {
					fldPath := field.NewPath("spec").Child("predictors").Index(i)
					allErrs = append(allErrs, field.Invalid(fldPath, p.Name, "For kafka please supply svcOrchSpec envs KAFKA_BROKER, KAFKA_INPUT_TOPIC, KAFKA_OUTPUT_TOPIC"))
				}
			}
		}
=======
func (r *SeldonDeploymentSpec) validateShadow(allErrs field.ErrorList) field.ErrorList {
	if len(r.Predictors) == 1 && r.Predictors[0].Shadow {
		fldPath := field.NewPath("spec").Child("predictors").Index(0)
		allErrs = append(allErrs, field.Invalid(fldPath, r.Predictors[0].Name, "Shadow can not exist as only predictor"))
>>>>>>> 2469b15a
	}
	return allErrs
}

func (r *SeldonDeploymentSpec) ValidateSeldonDeployment() error {
	var allErrs field.ErrorList

	if r.Protocol != "" && !(r.Protocol == ProtocolSeldon || r.Protocol == ProtocolTensorflow) {
		fldPath := field.NewPath("spec")
		allErrs = append(allErrs, field.Invalid(fldPath, r.Protocol, "Invalid protocol"))
	}

	if r.Transport != "" && !(r.Transport == TransportRest || r.Transport == TransportGrpc) {
		fldPath := field.NewPath("spec")
		allErrs = append(allErrs, field.Invalid(fldPath, r.Transport, "Invalid transport"))
	}

<<<<<<< HEAD
	if r.ServerType != "" && !(r.ServerType == ServerRPC || r.ServerType == ServerKafka) {
		fldPath := field.NewPath("spec")
		allErrs = append(allErrs, field.Invalid(fldPath, r.ServerType, "Invalid serverType"))
	}

	allErrs = r.validateKafka(allErrs)
=======
	allErrs = r.validateShadow(allErrs)
>>>>>>> 2469b15a

	transports := make(map[EndpointType]bool)

	if len(r.Predictors) == 0 {
		fldPath := field.NewPath("spec")
		allErrs = append(allErrs, field.Invalid(fldPath, r.Transport, "Graph contains no predictors"))
	}

	predictorNames := make(map[string]bool)
	for i, p := range r.Predictors {

		collectTransports(&p.Graph, transports)

		_, noEngine := p.Annotations[ANNOTATION_NO_ENGINE]
		if noEngine && sizeOfGraph(&p.Graph) > 1 {
			fldPath := field.NewPath("spec").Child("predictors").Index(i)
			allErrs = append(allErrs, field.Invalid(fldPath, p.Name, "Running without engine only valid for single element graphs"))
		}

		if _, present := predictorNames[p.Name]; present {
			fldPath := field.NewPath("spec").Child("predictors").Index(i)
			allErrs = append(allErrs, field.Invalid(fldPath, p.Name, "Duplicate predictor name"))
		}
		predictorNames[p.Name] = true

		allErrs = r.checkPredictiveUnits(&p.Graph, &p, field.NewPath("spec").Child("predictors").Index(i).Child("graph"), allErrs)
	}

	if len(transports) > 1 {
		fldPath := field.NewPath("spec")
		allErrs = append(allErrs, field.Invalid(fldPath, "", "Multiple endpoint.types found - can only have 1 type in graph. Please use spec.transport"))
	} else if len(transports) == 1 && r.Transport != "" {
		for k := range transports {
			if (k == REST && r.Transport != TransportRest) || (k == GRPC && r.Transport != TransportGrpc) {
				fldPath := field.NewPath("spec")
				allErrs = append(allErrs, field.Invalid(fldPath, "", "Mixed transport types found. Remove graph endpoint.types if transport set at deployment level"))
			}
		}
	}

	allErrs = checkTraffic(r, field.NewPath("spec"), allErrs)

	if len(allErrs) == 0 {
		return nil
	}

	return apierrors.NewInvalid(
		schema.GroupKind{Group: "machinelearing.seldon.io", Kind: "SeldonDeployment"},
		r.Name, allErrs)

}

/// ---

// EDIT THIS FILE!  THIS IS SCAFFOLDING FOR YOU TO OWN!

// +kubebuilder:webhook:path=/mutate-machinelearning-seldon-io-v1-seldondeployment,mutating=true,failurePolicy=fail,groups=machinelearning.seldon.io,resources=seldondeployments,verbs=create;update,versions=v1,name=v1.mseldondeployment.kb.io

// Default implements webhook.Defaulter so a webhook will be registered for the type
func (r *SeldonDeployment) Default() {
	seldondeploymentlog.Info("Defaulting v1 web hook called", "name", r.Name)

	if r.ObjectMeta.Namespace == "" {
		r.ObjectMeta.Namespace = "default"
	}
	r.Spec.DefaultSeldonDeployment(r.Name, r.ObjectMeta.Namespace)
}

// TODO(user): change verbs to "verbs=create;update;delete" if you want to enable deletion validation.
// +kubebuilder:webhook:verbs=create;update,path=/validate-machinelearning-seldon-io-v1-seldondeployment,mutating=false,failurePolicy=fail,groups=machinelearning.seldon.io,resources=seldondeployments,versions=v1,name=v1.vseldondeployment.kb.io

var _ webhook.Validator = &SeldonDeployment{}

// ValidateCreate implements webhook.Validator so a webhook will be registered for the type
func (r *SeldonDeployment) ValidateCreate() error {
	seldondeploymentlog.Info("Validating v1 Webhook called for CREATE", "name", r.Name)

	return r.Spec.ValidateSeldonDeployment()
}

// ValidateUpdate implements webhook.Validator so a webhook will be registered for the type
func (r *SeldonDeployment) ValidateUpdate(old runtime.Object) error {
	seldondeploymentlog.Info("Validating v1 webhook called for UPDATE", "name", r.Name)

	return r.Spec.ValidateSeldonDeployment()
}

// ValidateDelete implements webhook.Validator so a webhook will be registered for the type
func (r *SeldonDeployment) ValidateDelete() error {
	seldondeploymentlog.Info("Validating v1 webhook called for DELETE", "name", r.Name)

	// TODO(user): fill in your validation logic upon object deletion.
	return nil
}<|MERGE_RESOLUTION|>--- conflicted
+++ resolved
@@ -393,7 +393,6 @@
 	}
 }
 
-<<<<<<< HEAD
 const (
 	ENV_KAFKA_BROKER       = "KAFKA_BROKER"
 	ENV_KAFKA_INPUT_TOPIC  = "KAFKA_INPUT_TOPIC"
@@ -420,12 +419,14 @@
 				}
 			}
 		}
-=======
+	}
+	return allErrs
+}
+
 func (r *SeldonDeploymentSpec) validateShadow(allErrs field.ErrorList) field.ErrorList {
 	if len(r.Predictors) == 1 && r.Predictors[0].Shadow {
 		fldPath := field.NewPath("spec").Child("predictors").Index(0)
 		allErrs = append(allErrs, field.Invalid(fldPath, r.Predictors[0].Name, "Shadow can not exist as only predictor"))
->>>>>>> 2469b15a
 	}
 	return allErrs
 }
@@ -443,16 +444,13 @@
 		allErrs = append(allErrs, field.Invalid(fldPath, r.Transport, "Invalid transport"))
 	}
 
-<<<<<<< HEAD
 	if r.ServerType != "" && !(r.ServerType == ServerRPC || r.ServerType == ServerKafka) {
 		fldPath := field.NewPath("spec")
 		allErrs = append(allErrs, field.Invalid(fldPath, r.ServerType, "Invalid serverType"))
 	}
 
 	allErrs = r.validateKafka(allErrs)
-=======
 	allErrs = r.validateShadow(allErrs)
->>>>>>> 2469b15a
 
 	transports := make(map[EndpointType]bool)
 
