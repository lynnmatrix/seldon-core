/*
Copyright 2019 The Seldon Authors.

Licensed under the Apache License, Version 2.0 (the "License");
you may not use this file except in compliance with the License.
You may obtain a copy of the License at

    http://www.apache.org/licenses/LICENSE-2.0

Unless required by applicable law or agreed to in writing, software
distributed under the License is distributed on an "AS IS" BASIS,
WITHOUT WARRANTIES OR CONDITIONS OF ANY KIND, either express or implied.
See the License for the specific language governing permissions and
limitations under the License.
*/

package controllers

import (
	"bytes"
	"context"
	"fmt"
	"strconv"
	"strings"

	"github.com/seldonio/seldon-core/operator/constants"
	"github.com/seldonio/seldon-core/operator/utils"
	"k8s.io/apimachinery/pkg/api/errors"
	"k8s.io/apimachinery/pkg/runtime"
	"k8s.io/apimachinery/pkg/types"
	"k8s.io/apimachinery/pkg/util/intstr"
	"sigs.k8s.io/controller-runtime/pkg/controller/controllerutil"

	"github.com/go-logr/logr"
	ctrl "sigs.k8s.io/controller-runtime"
	"sigs.k8s.io/controller-runtime/pkg/client"

	machinelearningv1alpha2 "github.com/seldonio/seldon-core/operator/api/v1alpha2"

	"encoding/json"

	"reflect"

	appsv1 "k8s.io/api/apps/v1"
	autoscaling "k8s.io/api/autoscaling/v2beta1"
	corev1 "k8s.io/api/core/v1"
	metav1 "k8s.io/apimachinery/pkg/apis/meta/v1"
	"knative.dev/pkg/apis/istio/common/v1alpha1"
	istio "knative.dev/pkg/apis/istio/v1alpha3"
)

const (
	ENV_DEFAULT_ENGINE_SERVER_PORT      = "ENGINE_SERVER_PORT"
	ENV_DEFAULT_ENGINE_SERVER_GRPC_PORT = "ENGINE_SERVER_GRPC_PORT"

	DEFAULT_ENGINE_CONTAINER_PORT = 8000
	DEFAULT_ENGINE_GRPC_PORT      = 5001

	AMBASSADOR_ANNOTATION = "getambassador.io/config"
)

// SeldonDeploymentReconciler reconciles a SeldonDeployment object
type SeldonDeploymentReconciler struct {
	client.Client
	Log    logr.Logger
	Scheme *runtime.Scheme
}

//---------------- Old part

type components struct {
	serviceDetails   map[string]*machinelearningv1alpha2.ServiceStatus
	deployments      []*appsv1.Deployment
	services         []*corev1.Service
	hpas             []*autoscaling.HorizontalPodAutoscaler
	virtualServices  []*istio.VirtualService
	destinationRules []*istio.DestinationRule
}

type serviceDetails struct {
	svcName        string
	deploymentName string
	svcUrl         string
	ambassadorUrl  string
}

type httpGrpcPorts struct {
	httpPort int
	grpcPort int
}

func createHpa(podSpec *machinelearningv1alpha2.SeldonPodSpec, deploymentName string, seldonId string, namespace string) *autoscaling.HorizontalPodAutoscaler {
	hpa := autoscaling.HorizontalPodAutoscaler{
		ObjectMeta: metav1.ObjectMeta{
			Name:      deploymentName,
			Namespace: namespace,
			Labels:    map[string]string{machinelearningv1alpha2.Label_seldon_id: seldonId},
		},
		Spec: autoscaling.HorizontalPodAutoscalerSpec{
			ScaleTargetRef: autoscaling.CrossVersionObjectReference{
				Name:       deploymentName,
				APIVersion: "extensions/v1beta1",
				Kind:       "Deployment",
			},
			MaxReplicas: podSpec.HpaSpec.MaxReplicas,
			Metrics:     podSpec.HpaSpec.Metrics,
		},
	}
	if podSpec.HpaSpec.MinReplicas != nil {
		hpa.Spec.MinReplicas = podSpec.HpaSpec.MinReplicas
	}

	return &hpa
}

// Create istio virtual service and destination rule.
// Creates routes for each predictor with traffic weight split
func createIstioResources(mlDep *machinelearningv1alpha2.SeldonDeployment,
	seldonId string,
	namespace string,
	ports []httpGrpcPorts,
	httpAllowed bool,
	grpcAllowed bool) ([]*istio.VirtualService, []*istio.DestinationRule) {

	istio_gateway := GetEnv(ENV_ISTIO_GATEWAY, "seldon-gateway")
	httpVsvc := &istio.VirtualService{
		ObjectMeta: metav1.ObjectMeta{
			Name:      seldonId + "-http",
			Namespace: namespace,
		},
		Spec: istio.VirtualServiceSpec{
			Hosts:    []string{"*"},
			Gateways: []string{getAnnotation(mlDep, ANNOTATION_ISTIO_GATEWAY, istio_gateway)},
			HTTP: []istio.HTTPRoute{
				{
					Match: []istio.HTTPMatchRequest{
						{
							URI: &v1alpha1.StringMatch{Prefix: "/seldon/" + namespace + "/" + mlDep.Name + "/"},
						},
					},
					Rewrite: &istio.HTTPRewrite{URI: "/"},
				},
			},
		},
	}

	grpcVsvc := &istio.VirtualService{
		ObjectMeta: metav1.ObjectMeta{
			Name:      seldonId + "-grpc",
			Namespace: namespace,
		},
		Spec: istio.VirtualServiceSpec{
			Hosts:    []string{"*"},
			Gateways: []string{getAnnotation(mlDep, ANNOTATION_ISTIO_GATEWAY, istio_gateway)},
			HTTP: []istio.HTTPRoute{
				{
					Match: []istio.HTTPMatchRequest{
						{
							URI: &v1alpha1.StringMatch{Prefix: "/seldon.protos.Seldon/"},
							Headers: map[string]v1alpha1.StringMatch{
								"seldon":    v1alpha1.StringMatch{Exact: mlDep.Name},
								"namespace": v1alpha1.StringMatch{Exact: namespace},
							},
						},
					},
				},
			},
		},
	}

	routesHttp := make([]istio.HTTPRouteDestination, len(mlDep.Spec.Predictors))
	routesGrpc := make([]istio.HTTPRouteDestination, len(mlDep.Spec.Predictors))
	drules := make([]*istio.DestinationRule, len(mlDep.Spec.Predictors))
	for i := 0; i < len(mlDep.Spec.Predictors); i++ {
		p := mlDep.Spec.Predictors[i]
		pSvcName := machinelearningv1alpha2.GetPredictorKey(mlDep, &p)

		drule := &istio.DestinationRule{
			ObjectMeta: metav1.ObjectMeta{
				Name:      pSvcName,
				Namespace: namespace,
			},
			Spec: istio.DestinationRuleSpec{
				Host: pSvcName,
				TrafficPolicy: &istio.TrafficPolicy{
					TLS: &istio.TLSSettings{
						Mode: istio.TLSmodeIstioMutual,
					},
				},
				Subsets: []istio.Subset{
					{
						Name: p.Name,
						Labels: map[string]string{
							"version": p.Labels["version"],
						},
					},
				},
			},
		}

		routesHttp[i] = istio.HTTPRouteDestination{
			Destination: istio.Destination{
				Host:   pSvcName,
				Subset: p.Name,
				Port: istio.PortSelector{
					Number: uint32(ports[i].httpPort),
				},
			},
			Weight: int(p.Traffic),
		}
		routesGrpc[i] = istio.HTTPRouteDestination{
			Destination: istio.Destination{
				Host:   pSvcName,
				Subset: p.Name,
				Port: istio.PortSelector{
					Number: uint32(ports[i].grpcPort),
				},
			},
			Weight: int(p.Traffic),
		}
		drules[i] = drule
	}
	httpVsvc.Spec.HTTP[0].Route = routesHttp
	grpcVsvc.Spec.HTTP[0].Route = routesGrpc
	if httpAllowed && grpcAllowed {
		vscs := make([]*istio.VirtualService, 2)
		vscs[0] = httpVsvc
		vscs[1] = grpcVsvc
		return vscs, drules
	} else if httpAllowed {
		vscs := make([]*istio.VirtualService, 1)
		vscs[0] = httpVsvc
		return vscs, drules
	} else {
		vscs := make([]*istio.VirtualService, 1)
		vscs[0] = grpcVsvc
		return vscs, drules
	}
}

func getEngineHttpPort() (engine_http_port int, err error) {
	// Get engine http port from environment or use default
	engine_http_port = DEFAULT_ENGINE_CONTAINER_PORT
	var env_engine_http_port = GetEnv(ENV_DEFAULT_ENGINE_SERVER_PORT, "")
	if env_engine_http_port != "" {
		engine_http_port, err = strconv.Atoi(env_engine_http_port)
		if err != nil {
			return 0, err
		}
	}
	return engine_http_port, nil
}

func getEngineGrpcPort() (engine_grpc_port int, err error) {
	// Get engine grpc port from environment or use default
	engine_grpc_port = DEFAULT_ENGINE_GRPC_PORT
	var env_engine_grpc_port = GetEnv(ENV_DEFAULT_ENGINE_SERVER_GRPC_PORT, "")
	if env_engine_grpc_port != "" {
		engine_grpc_port, err = strconv.Atoi(env_engine_grpc_port)
		if err != nil {
			return 0, err
		}
	}
	return engine_grpc_port, nil
}

// Create all the components (Deployments, Services etc)
func createComponents(r *SeldonDeploymentReconciler, mlDep *machinelearningv1alpha2.SeldonDeployment, log logr.Logger) (*components, error) {
	c := components{}
	c.serviceDetails = map[string]*machinelearningv1alpha2.ServiceStatus{}
	seldonId := machinelearningv1alpha2.GetSeldonDeploymentName(mlDep)
	namespace := getNamespace(mlDep)

	engine_http_port, err := getEngineHttpPort()
	if err != nil {
		return nil, err
	}

	engine_grpc_port, err := getEngineGrpcPort()
	if err != nil {
		return nil, err
	}

	// variables to collect what ports will be exposed and whether we should expose http and grpc externally
	// If one of the predictors has noEngine then only one of http or grpc should be allowed dependent on
	// the type of the noEngine model: whether it is http or grpc
	externalPorts := make([]httpGrpcPorts, len(mlDep.Spec.Predictors))
	grpcAllowed := true
	httpAllowed := true
	// Attempt to set httpAllowed and grpcAllowed to false if we have an noEngine predictor
	for i := 0; i < len(mlDep.Spec.Predictors); i++ {
		p := mlDep.Spec.Predictors[i]
		_, noEngine := p.Annotations[machinelearningv1alpha2.ANNOTATION_NO_ENGINE]
		if noEngine && len(p.ComponentSpecs) > 0 && len(p.ComponentSpecs[0].Spec.Containers) > 0 {
			pu := machinelearningv1alpha2.GetPredictiveUnit(p.Graph, p.ComponentSpecs[0].Spec.Containers[0].Name)
			if pu != nil {
				if pu.Endpoint != nil && pu.Endpoint.Type == machinelearningv1alpha2.GRPC {
					httpAllowed = false
				}
				if pu.Endpoint == nil || pu.Endpoint.Type == machinelearningv1alpha2.REST {
					grpcAllowed = false
				}
			}
		}
	}

	for i := 0; i < len(mlDep.Spec.Predictors); i++ {
		p := mlDep.Spec.Predictors[i]
		_, noEngine := p.Annotations[machinelearningv1alpha2.ANNOTATION_NO_ENGINE]
		pSvcName := machinelearningv1alpha2.GetPredictorKey(mlDep, &p)
		log.Info("pSvcName", "val", pSvcName)
		// Add engine deployment if separate
		_, hasSeparateEnginePod := mlDep.Spec.Annotations[machinelearningv1alpha2.ANNOTATION_SEPARATE_ENGINE]
		if hasSeparateEnginePod && !noEngine {
			deploy, err := createEngineDeployment(mlDep, &p, pSvcName, engine_http_port, engine_grpc_port)
			if err != nil {
				return nil, err
			}
			c.deployments = append(c.deployments, deploy)
		}

		for j := 0; j < len(p.ComponentSpecs); j++ {
			cSpec := mlDep.Spec.Predictors[i].ComponentSpecs[j]

			// if no container spec then nothing to create at this point - prepackaged model server cases handled later
			if len(cSpec.Spec.Containers) == 0 {
				continue
			}

			// create Deployment from podspec
			depName := machinelearningv1alpha2.GetDeploymentName(mlDep, p, cSpec)
			deploy := createDeploymentWithoutEngine(depName, seldonId, cSpec, &p, mlDep)

			// Add HPA if needed
			if cSpec.HpaSpec != nil {
				c.hpas = append(c.hpas, createHpa(cSpec, depName, seldonId, namespace))
			} else {
				deploy.Spec.Replicas = &p.Replicas
			}

			// create services for each container
			for k := 0; k < len(cSpec.Spec.Containers); k++ {
				var con *corev1.Container
				// get the container on the created deployment, as createDeploymentWithoutEngine will have created as a copy of the spec in the manifest and added defaults to it
				// we need the reference as we may have to modify the container when creating the Service (e.g. to add probes)
				con = utils.GetContainerForDeployment(deploy, cSpec.Spec.Containers[k].Name)

				// engine will later get a special predictor service as it is entrypoint for graph
				// and no need to expose tfserving container as it's accessed via proxy
				if con.Name != EngineContainerName && con.Name != constants.TFServingContainerName {

					// service for hitting a model directly, not via engine - also adds ports to container if needed
					svc := createContainerService(deploy, p, mlDep, con, c)
					if svc != nil {
						c.services = append(c.services, svc)
					} else {
						// a user-supplied container may not be a pu so we may not create service for that
						log.Info("Not creating container service for " + con.Name)
					}

					if noEngine {
						deploy.ObjectMeta.Labels[machinelearningv1alpha2.Label_seldon_app] = pSvcName
						deploy.Spec.Selector.MatchLabels[machinelearningv1alpha2.Label_seldon_app] = pSvcName
						deploy.Spec.Template.ObjectMeta.Labels[machinelearningv1alpha2.Label_seldon_app] = pSvcName

						port := int(svc.Spec.Ports[0].Port)
						if svc.Spec.Ports[0].Name == "grpc" {
							httpAllowed = false
							externalPorts[i] = httpGrpcPorts{httpPort: 0, grpcPort: port}
							psvc, err := createPredictorService(pSvcName, seldonId, &p, mlDep, 0, port, "", log)
							if err != nil {
								return nil, err
							}

							c.services = append(c.services, psvc)

							c.serviceDetails[pSvcName] = &machinelearningv1alpha2.ServiceStatus{
								SvcName:      pSvcName,
								GrpcEndpoint: pSvcName + "." + namespace + ":" + strconv.Itoa(port),
							}
						} else {
							externalPorts[i] = httpGrpcPorts{httpPort: port, grpcPort: 0}
							grpcAllowed = false
							psvc, err := createPredictorService(pSvcName, seldonId, &p, mlDep, port, 0, "", log)
							if err != nil {
								return nil, err
							}

							c.services = append(c.services, psvc)

							c.serviceDetails[pSvcName] = &machinelearningv1alpha2.ServiceStatus{
								SvcName:      pSvcName,
								HttpEndpoint: pSvcName + "." + namespace + ":" + strconv.Itoa(port),
							}
						}
					}
				}
			}
			c.deployments = append(c.deployments, deploy)
		}

		err = createStandaloneModelServers(r, mlDep, &p, &c, p.Graph)
		if err != nil {
			return nil, err
		}

		if !noEngine {

			// Add service orchestrator to engine deployment if needed
			if !hasSeparateEnginePod {
				var deploy *appsv1.Deployment
				found := false

				// find the pu that the webhook marked as localhost as its corresponding deployment should get the engine
				pu := machinelearningv1alpha2.GetEnginePredictiveUnit(p.Graph)
				if pu == nil {
					// below should never happen - if it did would suggest problem in webhook
					return nil, fmt.Errorf("Engine not separate and no pu with localhost service - not clear where to inject engine")
				}
				// find the deployment with a container for the pu marked for engine
				for i, _ := range c.deployments {
					dep := c.deployments[i]
					for _, con := range dep.Spec.Template.Spec.Containers {
						if strings.Compare(con.Name, pu.Name) == 0 {
							deploy = dep
							found = true
						}
					}
				}

				if !found {
					// by this point we should have created the Deployment corresponding to the pu marked localhost - if we haven't something has gone wrong
					return nil, fmt.Errorf("Engine not separate and no deployment for pu with localhost service - not clear where to inject engine")
				}
				err := addEngineToDeployment(mlDep, &p, engine_http_port, engine_grpc_port, pSvcName, deploy)
				if err != nil {
					return nil, err
				}

			}

			//Create Service for Predictor - exposed externally (ambassador or istio) and points at engine
			httpPort := engine_http_port
			if httpAllowed == false {
				httpPort = 0
			}
			grpcPort := engine_grpc_port
			if grpcAllowed == false {
				grpcPort = 0
			}
			psvc, err := createPredictorService(pSvcName, seldonId, &p, mlDep, httpPort, grpcPort, "", log)
			if err != nil {

				return nil, err
			}

			c.services = append(c.services, psvc)
			if httpAllowed && grpcAllowed {
				c.serviceDetails[pSvcName] = &machinelearningv1alpha2.ServiceStatus{
					SvcName:      pSvcName,
					HttpEndpoint: pSvcName + "." + namespace + ":" + strconv.Itoa(engine_http_port),
					GrpcEndpoint: pSvcName + "." + namespace + ":" + strconv.Itoa(engine_grpc_port),
				}
			} else if httpAllowed {
				c.serviceDetails[pSvcName] = &machinelearningv1alpha2.ServiceStatus{
					SvcName:      pSvcName,
					HttpEndpoint: pSvcName + "." + namespace + ":" + strconv.Itoa(engine_http_port),
				}
			} else if grpcAllowed {
				c.serviceDetails[pSvcName] = &machinelearningv1alpha2.ServiceStatus{
					SvcName:      pSvcName,
					GrpcEndpoint: pSvcName + "." + namespace + ":" + strconv.Itoa(engine_grpc_port),
				}
			}

			externalPorts[i] = httpGrpcPorts{httpPort: httpPort, grpcPort: grpcPort}
		}

		err = createExplainer(r, mlDep, &p, &c, pSvcName, log)
		if err != nil {
			return nil, err
		}
	}

	//TODO Fixme - not changed to handle per predictor scenario
<<<<<<< HEAD
	if getEnv(ENV_ISTIO_ENABLED, "false") == "true" {
		vsvcs, dstRule := createIstioResources(mlDep, seldonId, namespace, externalPorts, httpAllowed, grpcAllowed)
=======
	if GetEnv(ENV_ISTIO_ENABLED, "false") == "true" {
		vsvcs, dstRule := createIstioResources(mlDep, seldonId, namespace, engine_http_port, engine_grpc_port)
>>>>>>> 00360bd7
		c.virtualServices = append(c.virtualServices, vsvcs...)
		c.destinationRules = append(c.destinationRules, dstRule...)
	}
	return &c, nil
}

//Creates Service for Predictor - exposed externally (ambassador or istio)
func createPredictorService(pSvcName string, seldonId string, p *machinelearningv1alpha2.PredictorSpec,
	mlDep *machinelearningv1alpha2.SeldonDeployment,
	engine_http_port int,
	engine_grpc_port int,
	ambassadorNameOverride string,
	log logr.Logger) (pSvc *corev1.Service, err error) {
	namespace := getNamespace(mlDep)

	psvc := &corev1.Service{
		ObjectMeta: metav1.ObjectMeta{
			Name:      pSvcName,
			Namespace: namespace,
			Labels: map[string]string{machinelearningv1alpha2.Label_seldon_app: pSvcName,
				machinelearningv1alpha2.Label_seldon_id: seldonId},
		},
		Spec: corev1.ServiceSpec{
			Selector:        map[string]string{machinelearningv1alpha2.Label_seldon_app: pSvcName},
			SessionAffinity: corev1.ServiceAffinityNone,
			Type:            corev1.ServiceTypeClusterIP,
		},
	}

	if engine_http_port != 0 && len(psvc.Spec.Ports) == 0 {
		psvc.Spec.Ports = append(psvc.Spec.Ports, corev1.ServicePort{Protocol: corev1.ProtocolTCP, Port: int32(engine_http_port), TargetPort: intstr.FromInt(engine_http_port), Name: "http"})
	}

	if engine_grpc_port != 0 && len(psvc.Spec.Ports) < 2 {
		psvc.Spec.Ports = append(psvc.Spec.Ports, corev1.ServicePort{Protocol: corev1.ProtocolTCP, Port: int32(engine_grpc_port), TargetPort: intstr.FromInt(engine_grpc_port), Name: "grpc"})
	}

	if GetEnv("AMBASSADOR_ENABLED", "false") == "true" {
		psvc.Annotations = make(map[string]string)
		//Create top level Service
		ambassadorConfig, err := getAmbassadorConfigs(mlDep, p, pSvcName, engine_http_port, engine_grpc_port, ambassadorNameOverride)
		if err != nil {
			return nil, err
		}
		psvc.Annotations[AMBASSADOR_ANNOTATION] = ambassadorConfig
	}

	if getAnnotation(mlDep, machinelearningv1alpha2.ANNOTATION_HEADLESS_SVC, "false") != "false" {
		log.Info("Creating Headless SVC")
		psvc.Spec.ClusterIP = "None"
	}

	return psvc, err
}

// service for hitting a model directly, not via engine - not exposed externally, also adds probes
func createContainerService(deploy *appsv1.Deployment, p machinelearningv1alpha2.PredictorSpec, mlDep *machinelearningv1alpha2.SeldonDeployment, con *corev1.Container, c components) *corev1.Service {
	containerServiceKey := machinelearningv1alpha2.GetPredictorServiceNameKey(con)
	containerServiceValue := machinelearningv1alpha2.GetContainerServiceName(mlDep, p, con)
	pu := machinelearningv1alpha2.GetPredictiveUnit(p.Graph, con.Name)

	// only create services for containers defined as pus in the graph
	if pu == nil {
		return nil
	}
	namespace := getNamespace(mlDep)
	portType := "http"
	var portNum int32
	portNum = 0
	existingPort := machinelearningv1alpha2.GetPort(portType, con.Ports)
	if existingPort != nil {
		portNum = existingPort.ContainerPort
	}

	if pu.Endpoint.Type == machinelearningv1alpha2.GRPC {
		portType = "grpc"
	}

	// pu should have a port set by seldondeployment_create_update_handler.go (if not by user)
	// that mutator modifies SeldonDeployment and fires before this controller
	if pu.Endpoint.ServicePort != 0 {
		portNum = pu.Endpoint.ServicePort
	}

	if portNum == 0 {
		// should have port by now
		// if we don't know what it would respond to so can't create a service for it
		return nil
	}

	if portType == "grpc" {
		c.serviceDetails[containerServiceValue] = &machinelearningv1alpha2.ServiceStatus{
			SvcName:      containerServiceValue,
			GrpcEndpoint: containerServiceValue + "." + namespace + ":" + strconv.Itoa(int(portNum))}
	} else {
		c.serviceDetails[containerServiceValue] = &machinelearningv1alpha2.ServiceStatus{
			SvcName:      containerServiceValue,
			HttpEndpoint: containerServiceValue + "." + namespace + ":" + strconv.Itoa(int(portNum))}
	}

	svc := &corev1.Service{
		ObjectMeta: metav1.ObjectMeta{
			Name:      containerServiceValue,
			Namespace: namespace,
			Labels:    map[string]string{containerServiceKey: containerServiceValue, machinelearningv1alpha2.Label_seldon_id: mlDep.Spec.Name},
		},
		Spec: corev1.ServiceSpec{
			Ports: []corev1.ServicePort{
				{
					Protocol:   corev1.ProtocolTCP,
					Port:       portNum,
					TargetPort: intstr.FromInt(int(portNum)),
					Name:       portType,
				},
			},
			Type:            corev1.ServiceTypeClusterIP,
			Selector:        map[string]string{containerServiceKey: containerServiceValue},
			SessionAffinity: corev1.ServiceAffinityNone,
		},
	}

	//Add labels for this service to deployment
	deploy.ObjectMeta.Labels[containerServiceKey] = containerServiceValue
	deploy.Spec.Selector.MatchLabels[containerServiceKey] = containerServiceValue
	deploy.Spec.Template.ObjectMeta.Labels[containerServiceKey] = containerServiceValue

	if existingPort == nil || con.Ports == nil {
		con.Ports = append(con.Ports, corev1.ContainerPort{Name: portType, ContainerPort: portNum, Protocol: corev1.ProtocolTCP})
	}

	if con.LivenessProbe == nil {
		con.LivenessProbe = &corev1.Probe{Handler: corev1.Handler{TCPSocket: &corev1.TCPSocketAction{Port: intstr.FromString(portType)}}, InitialDelaySeconds: 60, PeriodSeconds: 5, SuccessThreshold: 1, FailureThreshold: 3, TimeoutSeconds: 1}
	}
	if con.ReadinessProbe == nil {
		con.ReadinessProbe = &corev1.Probe{Handler: corev1.Handler{TCPSocket: &corev1.TCPSocketAction{Port: intstr.FromString(portType)}}, InitialDelaySeconds: 20, PeriodSeconds: 5, SuccessThreshold: 1, FailureThreshold: 3, TimeoutSeconds: 1}
	}

	// Add livecycle probe
	if con.Lifecycle == nil {
		con.Lifecycle = &corev1.Lifecycle{PreStop: &corev1.Handler{Exec: &corev1.ExecAction{Command: []string{"/bin/sh", "-c", "/bin/sleep 10"}}}}
	}

	// Add Environment Variables
	if !utils.HasEnvVar(con.Env, machinelearningv1alpha2.ENV_PREDICTIVE_UNIT_SERVICE_PORT) {
		con.Env = append(con.Env, []corev1.EnvVar{
			corev1.EnvVar{Name: machinelearningv1alpha2.ENV_PREDICTIVE_UNIT_SERVICE_PORT, Value: strconv.Itoa(int(portNum))},
			corev1.EnvVar{Name: machinelearningv1alpha2.ENV_PREDICTIVE_UNIT_ID, Value: con.Name},
			corev1.EnvVar{Name: machinelearningv1alpha2.ENV_PREDICTOR_ID, Value: p.Name},
			corev1.EnvVar{Name: machinelearningv1alpha2.ENV_SELDON_DEPLOYMENT_ID, Value: mlDep.ObjectMeta.Name},
		}...)
	}

	if pu != nil && len(pu.Parameters) > 0 {
		if !utils.HasEnvVar(con.Env, machinelearningv1alpha2.ENV_PREDICTIVE_UNIT_PARAMETERS) {
			con.Env = append(con.Env, corev1.EnvVar{Name: machinelearningv1alpha2.ENV_PREDICTIVE_UNIT_PARAMETERS, Value: utils.GetPredictiveUnitAsJson(pu.Parameters)})
		}
	}

	return svc
}

func createDeploymentWithoutEngine(depName string, seldonId string, seldonPodSpec *machinelearningv1alpha2.SeldonPodSpec, p *machinelearningv1alpha2.PredictorSpec, mlDep *machinelearningv1alpha2.SeldonDeployment) *appsv1.Deployment {
	deploy := &appsv1.Deployment{
		ObjectMeta: metav1.ObjectMeta{
			Name:      depName,
			Namespace: getNamespace(mlDep),
			Labels:    map[string]string{machinelearningv1alpha2.Label_seldon_id: seldonId, "app": depName, "fluentd": "true"},
		},
		Spec: appsv1.DeploymentSpec{
			Selector: &metav1.LabelSelector{
				MatchLabels: map[string]string{machinelearningv1alpha2.Label_seldon_id: seldonId},
			},
			Template: corev1.PodTemplateSpec{
				ObjectMeta: metav1.ObjectMeta{
					Labels:      map[string]string{machinelearningv1alpha2.Label_seldon_id: seldonId, "app": depName, "fluentd": "true"},
					Annotations: mlDep.Spec.Annotations,
				},
			},
			Strategy: appsv1.DeploymentStrategy{RollingUpdate: &appsv1.RollingUpdateDeployment{MaxUnavailable: &intstr.IntOrString{StrVal: "10%"}}},
		},
	}

	if seldonPodSpec != nil {
		deploy.Spec.Template.Spec = seldonPodSpec.Spec
		// add more annotations
		for k, v := range seldonPodSpec.Metadata.Annotations {
			deploy.Spec.Template.ObjectMeta.Annotations[k] = v
		}
	}

	// add predictor labels
	for k, v := range p.Labels {
		deploy.ObjectMeta.Labels[k] = v
		deploy.Spec.Template.ObjectMeta.Labels[k] = v
	}

	for k := 0; k < len(deploy.Spec.Template.Spec.Containers); k++ {
		con := &deploy.Spec.Template.Spec.Containers[k]
		// Add some defaults for easier diffs
		if con.TerminationMessagePath == "" {
			con.TerminationMessagePath = "/dev/termination-log"
		}
		if con.TerminationMessagePolicy == "" {
			con.TerminationMessagePolicy = corev1.TerminationMessageReadFile
		}

		if con.ImagePullPolicy == "" {
			con.ImagePullPolicy = corev1.PullIfNotPresent
		}

		if con.SecurityContext != nil && con.SecurityContext.ProcMount == nil {
			var procMount = corev1.DefaultProcMount
			con.SecurityContext.ProcMount = &procMount
		}

	}

	//Add some default to help with diffs in controller
	if deploy.Spec.Template.Spec.RestartPolicy == "" {
		deploy.Spec.Template.Spec.RestartPolicy = corev1.RestartPolicyAlways
	}
	if deploy.Spec.Template.Spec.DNSPolicy == "" {
		deploy.Spec.Template.Spec.DNSPolicy = corev1.DNSClusterFirst
	}
	if deploy.Spec.Template.Spec.SchedulerName == "" {
		deploy.Spec.Template.Spec.SchedulerName = "default-scheduler"
	}
	if deploy.Spec.Template.Spec.SecurityContext == nil {
		deploy.Spec.Template.Spec.SecurityContext = &corev1.PodSecurityContext{}
	}
	var terminationGracePeriod int64 = 20
	deploy.Spec.Template.Spec.TerminationGracePeriodSeconds = &terminationGracePeriod

	volFound := false
	for _, vol := range deploy.Spec.Template.Spec.Volumes {
		if vol.Name == machinelearningv1alpha2.PODINFO_VOLUME_NAME {
			volFound = true
		}
	}

	if !volFound {
		var defaultMode = corev1.DownwardAPIVolumeSourceDefaultMode
		//Add downwardAPI
		deploy.Spec.Template.Spec.Volumes = append(deploy.Spec.Template.Spec.Volumes, corev1.Volume{Name: machinelearningv1alpha2.PODINFO_VOLUME_NAME, VolumeSource: corev1.VolumeSource{
			DownwardAPI: &corev1.DownwardAPIVolumeSource{Items: []corev1.DownwardAPIVolumeFile{
				{Path: "annotations", FieldRef: &corev1.ObjectFieldSelector{FieldPath: "metadata.annotations", APIVersion: "v1"}}}, DefaultMode: &defaultMode}}})
	}

	return deploy
}

func getPort(name string, ports []corev1.ContainerPort) *corev1.ContainerPort {
	for i := 0; i < len(ports); i++ {
		if ports[i].Name == name {
			return &ports[i]
		}
	}
	return nil
}

// Create Services specified in components.
func createIstioServices(r *SeldonDeploymentReconciler, components *components, instance *machinelearningv1alpha2.SeldonDeployment, log logr.Logger) (bool, error) {
	ready := true
	for _, svc := range components.virtualServices {
		if err := controllerutil.SetControllerReference(instance, svc, r.Scheme); err != nil {
			return ready, err
		}
		found := &istio.VirtualService{}
		err := r.Get(context.TODO(), types.NamespacedName{Name: svc.Name, Namespace: svc.Namespace}, found)
		if err != nil && errors.IsNotFound(err) {
			ready = false
			log.Info("Creating Virtual Service", "namespace", svc.Namespace, "name", svc.Name)
			err = r.Create(context.TODO(), svc)
			if err != nil {
				return ready, err
			}

		} else if err != nil {
			return ready, err
		} else {
			// Update the found object and write the result back if there are any changes
			if !reflect.DeepEqual(svc.Spec, found.Spec) {
				ready = false
				found.Spec = svc.Spec
				log.Info("Updating Virtual Service", "namespace", svc.Namespace, "name", svc.Name)
				err = r.Update(context.TODO(), found)
				if err != nil {
					return ready, err
				}
			} else {
				log.Info("Found identical Virtual Service", "namespace", found.Namespace, "name", found.Name)

				if instance.Status.ServiceStatus == nil {
					instance.Status.ServiceStatus = map[string]machinelearningv1alpha2.ServiceStatus{}
				}

				/*
					if _, ok := instance.Status.ServiceStatus[found.Name]; !ok {
						instance.Status.ServiceStatus[found.Name] = *components.serviceDetails[found.Spec.HTTP[0].Route[0].Destination.Host]
						err = r.Status().Update(context.Background(), instance)
						if err != nil {
							return ready, err
						}
					}
				*/
			}
		}

	}

	for _, drule := range components.destinationRules {

		if err := controllerutil.SetControllerReference(instance, drule, r.Scheme); err != nil {
			return ready, err
		}
		found := &istio.DestinationRule{}
		err := r.Get(context.TODO(), types.NamespacedName{Name: drule.Name, Namespace: drule.Namespace}, found)
		if err != nil && errors.IsNotFound(err) {
			ready = false
			log.Info("Creating Istio Destination Rule", "namespace", drule.Namespace, "name", drule.Name)
			err = r.Create(context.TODO(), drule)
			if err != nil {
				return ready, err
			}

		} else if err != nil {
			return ready, err
		} else {
			// Update the found object and write the result back if there are any changes
			if !reflect.DeepEqual(drule.Spec, found.Spec) {
				ready = false
				found.Spec = drule.Spec
				log.Info("Updating Istio Destination Rule", "namespace", drule.Namespace, "name", drule.Name)
				err = r.Update(context.TODO(), found)
				if err != nil {
					return ready, err
				}
			} else {
				log.Info("Found identical Istio Destination Rule", "namespace", found.Namespace, "name", found.Name)

				if instance.Status.ServiceStatus == nil {
					instance.Status.ServiceStatus = map[string]machinelearningv1alpha2.ServiceStatus{}
				}

				if _, ok := instance.Status.ServiceStatus[found.Name]; !ok {
					instance.Status.ServiceStatus[found.Name] = *components.serviceDetails[found.Name]
					err = r.Status().Update(context.Background(), instance)
					if err != nil {
						return ready, err
					}
				}
			}
		}

	}

	return ready, nil
}

// Create Services specified in components.
func createServices(r *SeldonDeploymentReconciler, components *components, instance *machinelearningv1alpha2.SeldonDeployment, all bool, log logr.Logger) (bool, error) {
	ready := true
	for _, svc := range components.services {
		if !all {
			if _, ok := svc.Annotations[AMBASSADOR_ANNOTATION]; ok {
				log.Info("Skipping Ambassador Svc")
				continue
			}
		}
		if err := ctrl.SetControllerReference(instance, svc, r.Scheme); err != nil {
			return ready, err
		}
		found := &corev1.Service{}
		err := r.Get(context.TODO(), types.NamespacedName{Name: svc.Name, Namespace: svc.Namespace}, found)
		if err != nil && errors.IsNotFound(err) {
			ready = false
			log.Info("Creating Service", "namespace", svc.Namespace, "name", svc.Name)
			err = r.Create(context.TODO(), svc)
			if err != nil {
				return ready, err
			}

		} else if err != nil {
			return ready, err
		} else {
			svc.Spec.ClusterIP = found.Spec.ClusterIP
			// Update the found object and write the result back if there are any changes
			if !reflect.DeepEqual(svc.Spec, found.Spec) {
				ready = false
				found.Spec = svc.Spec
				log.Info("Updating Service", "namespace", svc.Namespace, "name", svc.Name)
				err = r.Update(context.TODO(), found)
				if err != nil {
					return ready, err
				}
			} else {
				log.Info("Found identical Service", "namespace", found.Namespace, "name", found.Name, "status", found.Status)

				if instance.Status.ServiceStatus == nil {
					instance.Status.ServiceStatus = map[string]machinelearningv1alpha2.ServiceStatus{}
				}

				if _, ok := instance.Status.ServiceStatus[found.Name]; !ok {
					instance.Status.ServiceStatus[found.Name] = *components.serviceDetails[found.Name]
					err = r.Status().Update(context.Background(), instance)
					if err != nil {
						return ready, err
					}
				}
			}
		}

	}

	return ready, nil
}

// Create Services specified in components.
func createHpas(r *SeldonDeploymentReconciler, components *components, instance *machinelearningv1alpha2.SeldonDeployment, log logr.Logger) (bool, error) {
	ready := true
	for _, hpa := range components.hpas {
		if err := ctrl.SetControllerReference(instance, hpa, r.Scheme); err != nil {
			return ready, err
		}
		found := &autoscaling.HorizontalPodAutoscaler{}
		err := r.Get(context.TODO(), types.NamespacedName{Name: hpa.Name, Namespace: hpa.Namespace}, found)
		if err != nil && errors.IsNotFound(err) {
			ready = false
			log.Info("Creating HPA", "namespace", hpa.Namespace, "name", hpa.Name)
			err = r.Create(context.TODO(), hpa)
			if err != nil {
				return ready, err
			}

		} else if err != nil {
			return ready, err
		} else {
			// Update the found object and write the result back if there are any changes
			if !reflect.DeepEqual(hpa.Spec, found.Spec) {
				found.Spec = hpa.Spec
				ready = false
				log.Info("Updating HPA", "namespace", hpa.Namespace, "name", hpa.Name)
				err = r.Update(context.TODO(), found)
				if err != nil {
					return ready, err
				}
			} else {
				log.Info("Found identical HPA", "namespace", found.Namespace, "name", found.Name, "status", found.Status)
			}
		}

	}
	return ready, nil
}

func jsonEquals(a, b interface{}) (bool, error) {
	b1, err := json.Marshal(a)
	if err != nil {
		return false, err
	}
	b2, err := json.Marshal(b)
	if err != nil {
		return false, err
	}
	return bytes.Equal(b1, b2), nil
}

// Create Deployments specified in components.
func createDeployments(r *SeldonDeploymentReconciler, components *components, instance *machinelearningv1alpha2.SeldonDeployment, log logr.Logger) (bool, error) {
	ready := true
	for _, deploy := range components.deployments {

		log.Info("Scheme", "r.scheme", r.Scheme)
		log.Info("createDeployments", "deploy", deploy)
		if err := ctrl.SetControllerReference(instance, deploy, r.Scheme); err != nil {
			return ready, err
		}

		// TODO(user): Change this for the object type created by your controller
		// Check if the Deployment already exists
		found := &appsv1.Deployment{}
		err := r.Get(context.TODO(), types.NamespacedName{Name: deploy.Name, Namespace: deploy.Namespace}, found)
		if err != nil && errors.IsNotFound(err) {
			ready = false
			log.Info("Creating Deployment", "namespace", deploy.Namespace, "name", deploy.Name)
			jStr1, err := json.Marshal(deploy.Spec.Template.Spec)
			fmt.Println(string(jStr1))

			err = r.Create(context.TODO(), deploy)
			if err != nil {
				return ready, err
			}

		} else if err != nil {
			return ready, err
		} else {
			//Hack to add default procMount which if not present in old k8s versions might cause us to believe the Specs are different and we need an update
			for _, c := range found.Spec.Template.Spec.Containers {
				if c.SecurityContext != nil && c.SecurityContext.ProcMount == nil {
					var procMount = corev1.DefaultProcMount
					c.SecurityContext.ProcMount = &procMount
				}
			}
			// Update the found object and write the result back if there are any changes
			jEquals, err := jsonEquals(deploy.Spec.Template.Spec, found.Spec.Template.Spec)
			if err != nil {
				return ready, err
			}
			//if !reflect.DeepEqual(deploy.Spec.Template.Spec, found.Spec.Template.Spec) {
			if !jEquals {
				log.Info("Updating Deployment", "namespace", deploy.Namespace, "name", deploy.Name)

				jStr1, err := json.Marshal(deploy.Spec.Template.Spec)
				fmt.Println(string(jStr1))
				jStr2, err := json.Marshal(found.Spec.Template.Spec)
				fmt.Println(string(jStr2))

				if !reflect.DeepEqual(deploy.Spec.Template.Spec.Containers[0].Resources, found.Spec.Template.Spec.Containers[0].Resources) {
					log.Info("Containers differ")
				}

				ready = false
				found.Spec = deploy.Spec

				err = r.Update(context.TODO(), found)
				if err != nil {
					return ready, err
				}
			} else {
				log.Info("Found identical deployment", "namespace", found.Namespace, "name", found.Name, "status", found.Status)
				deploymentStatus, present := instance.Status.DeploymentStatus[found.Name]

				if !present {
					deploymentStatus = machinelearningv1alpha2.DeploymentStatus{}
				}

				if deploymentStatus.Replicas != found.Status.Replicas || deploymentStatus.AvailableReplicas != found.Status.AvailableReplicas {
					deploymentStatus.Replicas = found.Status.Replicas
					deploymentStatus.AvailableReplicas = found.Status.AvailableReplicas
					if instance.Status.DeploymentStatus == nil {
						instance.Status.DeploymentStatus = map[string]machinelearningv1alpha2.DeploymentStatus{}
					}

					instance.Status.DeploymentStatus[found.Name] = deploymentStatus

					err = r.Status().Update(context.Background(), instance)
					if err != nil {
						return ready, err
					}
				}
				log.Info("Deployment status ", "name", found.Name, "status", found.Status)
				if found.Status.ReadyReplicas == 0 || found.Status.UnavailableReplicas > 0 {
					ready = false
				}
			}
		}
	}

	// Add new services
	// Clean up any old deployments and services
	// 1. Create any mew services or virtual services
	// 2. Delete any svc-orchestroator deployments
	// 3. Delete any other deployments
	// 4. Delete any old services
	// Deletion is done in foreground so we wait for underlying pods to be removed
	if ready {

		//Create services
		ready, err := createServices(r, components, instance, true, log)
		if err != nil {
			return false, err
		}

		ready, err = createIstioServices(r, components, instance, log)
		if err != nil {
			return false, err
		}

		statusCopy := instance.Status.DeepCopy()
		//delete from copied status the current expected deployments by name
		for _, deploy := range components.deployments {
			delete(statusCopy.DeploymentStatus, deploy.Name)
		}
		for k := range components.serviceDetails {
			delete(statusCopy.ServiceStatus, k)
		}
		remaining := len(statusCopy.DeploymentStatus)
		// Any deployments left in status should be removed as they are not part of the current graph
		svcOrchExists := false
		for k := range statusCopy.DeploymentStatus {
			found := &appsv1.Deployment{}
			err := r.Get(context.TODO(), types.NamespacedName{Name: k, Namespace: instance.Namespace}, found)
			if err != nil && errors.IsNotFound(err) {

			} else {
				if _, ok := found.ObjectMeta.Labels[machinelearningv1alpha2.Label_svc_orch]; ok {
					log.Info("Found existing svc-orch")
					svcOrchExists = true
					break
				}
			}
		}
		for k := range statusCopy.DeploymentStatus {
			found := &appsv1.Deployment{}
			err := r.Get(context.TODO(), types.NamespacedName{Name: k, Namespace: instance.Namespace}, found)
			if err != nil && errors.IsNotFound(err) {
				log.Info("Failed to find old deployment - removing from status", "name", k)
				// clean up status
				delete(instance.Status.DeploymentStatus, k)
				err = r.Status().Update(context.Background(), instance)
				if err != nil {
					return ready, err
				}
				return ready, err
			} else {
				if svcOrchExists {
					if _, ok := found.ObjectMeta.Labels[machinelearningv1alpha2.Label_svc_orch]; ok {
						log.Info("Deleting old svc-orch deployment ", "name", k)

						err := r.Delete(context.TODO(), found, client.PropagationPolicy(metav1.DeletePropagationForeground))
						if err != nil {
							return ready, err
						}
					}
				} else {
					log.Info("Deleting old deployment (svc-orch does not exist)", "name", k)

					err := r.Delete(context.TODO(), found, client.PropagationPolicy(metav1.DeletePropagationForeground))
					if err != nil {
						return ready, err
					}
				}
			}
		}
		if remaining == 0 {
			log.Info("Removing unused services")
			for k := range statusCopy.ServiceStatus {
				found := &corev1.Service{}
				err := r.Get(context.TODO(), types.NamespacedName{Name: k, Namespace: instance.Namespace}, found)
				if err != nil && errors.IsNotFound(err) {
					log.Error(err, "Failed to find old service", "name", k)
					return ready, err
				} else {
					log.Info("Deleting old service ", "name", k)
					// clean up status
					delete(instance.Status.ServiceStatus, k)
					err = r.Status().Update(context.Background(), instance)
					if err != nil {
						return ready, err
					}
					err := r.Delete(context.TODO(), found)
					if err != nil {
						return ready, err
					}
				}
			}
		}
	}
	return ready, nil
}

// Reconcile reads that state of the cluster for a SeldonDeployment object and makes changes based on the state read
// and what is in the SeldonDeployment.Spec
// Automatically generate RBAC rules to allow the Controller to read and write Deployments

// +kubebuilder:rbac:groups=apps,resources=deployments,verbs=get;list;watch;create;update;patch;delete
// +kubebuilder:rbac:groups=apps,resources=deployments/status,verbs=get;update;patch
// +kubebuilder:rbac:groups=v1,resources=services,verbs=get;list;watch;create;update;patch;delete
// +kubebuilder:rbac:groups="",resources=services,verbs=get;list;watch;create;update;patch;delete
// +kubebuilder:rbac:groups=v1,resources=services/status,verbs=get;update;patch
// +kubebuilder:rbac:groups=networking.istio.io,resources=virtualservices,verbs=get;list;watch;create;update;patch;delete
// +kubebuilder:rbac:groups=networking.istio.io,resources=virtualservices/status,verbs=get;update;patch
// +kubebuilder:rbac:groups=networking.istio.io,resources=destinationrules,verbs=get;list;watch;create;update;patch;delete
// +kubebuilder:rbac:groups=networking.istio.io,resources=destinationrules/status,verbs=get;update;patch
// +kubebuilder:rbac:groups=autoscaling,resources=horizontalpodautoscalers,verbs=get;list;watch;create;update;patch;delete
// +kubebuilder:rbac:groups=autoscaling,resources=horizontalpodautoscalers/status,verbs=get;update;patch
// +kubebuilder:rbac:groups=machinelearning.seldon.io,resources=seldondeployments,verbs=get;list;watch;create;update;patch;delete
// +kubebuilder:rbac:groups=machinelearning.seldon.io,resources=seldondeployments/status,verbs=get;update;patch
// +kubebuilder:rbac:groups=machinelearning.seldon.io,resources=seldondeployments/finalizers,verbs=get;update;patch

func (r *SeldonDeploymentReconciler) Reconcile(req ctrl.Request) (ctrl.Result, error) {
	ctx := context.Background()
	log := r.Log.WithValues("seldondeployment", req.NamespacedName)

	// your logic here
	// Fetch the SeldonDeployment instance
	instance := &machinelearningv1alpha2.SeldonDeployment{}
	err := r.Get(ctx, req.NamespacedName, instance)
	if err != nil {
		if errors.IsNotFound(err) {
			// Object not found, return.  Created objects are automatically garbage collected.
			// For additional cleanup logic use finalizers.
			return ctrl.Result{}, nil
		}
		// Error reading the object - requeue the request.
		log.Error(err, "unable to fetch SeldonDeployment")
		return ctrl.Result{}, err
	}

	components, err := createComponents(r, instance, log)
	if err != nil {
		return ctrl.Result{}, err
	}

	deploymentsReady, err := createDeployments(r, components, instance, log)
	if err != nil {
		return ctrl.Result{}, err
	}

	servicesReady, err := createServices(r, components, instance, false, log)
	if err != nil {
		return ctrl.Result{}, err
	}

	virtualServicesReady, err := createIstioServices(r, components, instance, log)
	if err != nil {
		return ctrl.Result{}, err
	}

	hpasReady, err := createHpas(r, components, instance, log)
	if err != nil {
		return ctrl.Result{}, err
	}

	if deploymentsReady && servicesReady && hpasReady && virtualServicesReady {
		instance.Status.State = "Available"
	} else {
		instance.Status.State = "Creating"
	}
	err = r.Status().Update(context.Background(), instance)
	if err != nil {
		return ctrl.Result{}, err
	}

	return ctrl.Result{}, nil
}

var (
	ownerKey = ".metadata.controller"
	apiGVStr = machinelearningv1alpha2.GroupVersion.String()
)

func (r *SeldonDeploymentReconciler) SetupWithManager(mgr ctrl.Manager) error {

	if err := mgr.GetFieldIndexer().IndexField(&appsv1.Deployment{}, ownerKey, func(rawObj runtime.Object) []string {
		// grab the deployment object, extract the owner...
		dep := rawObj.(*appsv1.Deployment)
		owner := metav1.GetControllerOf(dep)
		if owner == nil {
			return nil
		}
		// ...make sure it's a SeldonDeployment...
		if owner.APIVersion != apiGVStr || owner.Kind != "SeldonDeployment" {
			return nil
		}

		// ...and if so, return it
		return []string{owner.Name}
	}); err != nil {
		return err
	}

	if err := mgr.GetFieldIndexer().IndexField(&corev1.Service{}, ownerKey, func(rawObj runtime.Object) []string {
		// grab the deployment object, extract the owner...
		svc := rawObj.(*corev1.Service)
		owner := metav1.GetControllerOf(svc)
		if owner == nil {
			return nil
		}
		// ...make sure it's a SeldonDeployment...
		if owner.APIVersion != apiGVStr || owner.Kind != "SeldonDeployment" {
			return nil
		}

		// ...and if so, return it
		return []string{owner.Name}
	}); err != nil {
		return err
	}

	if GetEnv(ENV_ISTIO_ENABLED, "false") == "true" {
		if err := mgr.GetFieldIndexer().IndexField(&istio.VirtualService{}, ownerKey, func(rawObj runtime.Object) []string {
			// grab the deployment object, extract the owner...
			vsvc := rawObj.(*istio.VirtualService)
			owner := metav1.GetControllerOf(vsvc)
			if owner == nil {
				return nil
			}
			// ...make sure it's a SeldonDeployment...
			if owner.APIVersion != apiGVStr || owner.Kind != "SeldonDeployment" {
				return nil
			}

			// ...and if so, return it
			return []string{owner.Name}
		}); err != nil {
			return err
		}
		return ctrl.NewControllerManagedBy(mgr).
			For(&machinelearningv1alpha2.SeldonDeployment{}).
			Owns(&appsv1.Deployment{}).
			Owns(&corev1.Service{}).
			Owns(&istio.VirtualService{}).
			Complete(r)
	} else {
		return ctrl.NewControllerManagedBy(mgr).
			For(&machinelearningv1alpha2.SeldonDeployment{}).
			Owns(&appsv1.Deployment{}).
			Owns(&corev1.Service{}).
			Complete(r)
	}

}<|MERGE_RESOLUTION|>--- conflicted
+++ resolved
@@ -483,13 +483,8 @@
 	}
 
 	//TODO Fixme - not changed to handle per predictor scenario
-<<<<<<< HEAD
-	if getEnv(ENV_ISTIO_ENABLED, "false") == "true" {
+	if GetEnv(ENV_ISTIO_ENABLED, "false") == "true" {
 		vsvcs, dstRule := createIstioResources(mlDep, seldonId, namespace, externalPorts, httpAllowed, grpcAllowed)
-=======
-	if GetEnv(ENV_ISTIO_ENABLED, "false") == "true" {
-		vsvcs, dstRule := createIstioResources(mlDep, seldonId, namespace, engine_http_port, engine_grpc_port)
->>>>>>> 00360bd7
 		c.virtualServices = append(c.virtualServices, vsvcs...)
 		c.destinationRules = append(c.destinationRules, dstRule...)
 	}
