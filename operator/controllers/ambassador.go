package controllers

import (
	machinelearningv1alpha2 "github.com/seldonio/seldon-core/operator/api/v1alpha2"
	"gopkg.in/yaml.v2"
	"strconv"
	"strings"
)

const (
	ANNOTATION_REST_READ_TIMEOUT       = "seldon.io/rest-read-timeout"
	ANNOTATION_GRPC_READ_TIMEOUT       = "seldon.io/grpc-read-timeout"
	ANNOTATION_AMBASSADOR_CUSTOM       = "seldon.io/ambassador-config"
	ANNOTATION_AMBASSADOR_SHADOW       = "seldon.io/ambassador-shadow"
	ANNOTATION_AMBASSADOR_SERVICE      = "seldon.io/ambassador-service-name"
	ANNOTATION_AMBASSADOR_HEADER       = "seldon.io/ambassador-header"
	ANNOTATION_AMBASSADOR_REGEX_HEADER = "seldon.io/ambassador-regex-header"
	ANNOTATION_AMBASSADOR_ID           = "seldon.io/ambassador-id"

	YAML_SEP = "---\n"

	AMBASSADOR_IDLE_TIMEOUT = 300000
)

// Struct for Ambassador configuration
type AmbassadorConfig struct {
	ApiVersion    string                 `yaml:"apiVersion"`
	Kind          string                 `yaml:"kind"`
	Name          string                 `yaml:"name"`
	Grpc          *bool                  `yaml:"grpc,omitempty"`
	Prefix        string                 `yaml:"prefix"`
	Rewrite       string                 `yaml:"rewrite,omitempty"`
	Service       string                 `yaml:"service"`
	TimeoutMs     int                    `yaml:"timeout_ms"`
	IdleTimeoutMs *int                   `yaml:"idle_timeout_ms,omitempty"`
	Headers       map[string]string      `yaml:"headers,omitempty"`
	RegexHeaders  map[string]string      `yaml:"regex_headers,omitempty"`
	Weight        int32                  `yaml:"weight,omitempty"`
	Shadow        *bool                  `yaml:"shadow,omitempty"`
	RetryPolicy   *AmbassadorRetryPolicy `yaml:"retry_policy,omitempty"`
	InstanceId    string                 `yaml:"ambassador_id,omitempty"`
}

type AmbassadorRetryPolicy struct {
	RetryOn    string `yaml:"retry_on,omitempty"`
	NumRetries int    `yaml:"num_retries,omitempty"`
}

// Return a REST configuration for Ambassador with optional custom settings.
func getAmbassadorRestConfig(mlDep *machinelearningv1alpha2.SeldonDeployment,
	p *machinelearningv1alpha2.PredictorSpec,
	addNamespace bool,
	serviceName string,
	serviceNameExternal string,
	customHeader string,
	customRegexHeader string,
	weight int32,
	shadowing string,
	engine_http_port int,
	nameOverride string,
	instance_id string) (string, error) {

	namespace := getNamespace(mlDep)

	// Set timeout
	timeout, err := strconv.Atoi(getAnnotation(mlDep, ANNOTATION_REST_READ_TIMEOUT, "3000"))
	if err != nil {
		return "", nil
	}

	name := p.Name
	if nameOverride != "" {
		name = nameOverride
		serviceNameExternal = nameOverride
	}

	c := AmbassadorConfig{
		ApiVersion: "ambassador/v1",
		Kind:       "Mapping",
		Name:       "seldon_" + mlDep.ObjectMeta.Name + "_" + name + "_rest_mapping",
		Prefix:     "/seldon/" + serviceNameExternal + "/",
		Service:    serviceName + "." + namespace + ":" + strconv.Itoa(engine_http_port),
		TimeoutMs:  timeout,
		RetryPolicy: &AmbassadorRetryPolicy{
			RetryOn:    "connect-failure",
			NumRetries: 3,
		},
		Weight: weight,
	}

	if timeout > AMBASSADOR_IDLE_TIMEOUT {
		c.IdleTimeoutMs = &timeout
	}

	if addNamespace {
		c.Name = "seldon_" + namespace + "_" + mlDep.ObjectMeta.Name + "_" + name + "_rest_mapping"
		c.Prefix = "/seldon/" + namespace + "/" + serviceNameExternal + "/"
	}
	if customHeader != "" {
		headers := strings.Split(customHeader, ":")
		elementMap := make(map[string]string)
		for i := 0; i < len(headers); i += 2 {
			key := strings.TrimSpace(headers[i])
			val := strings.TrimSpace(headers[i+1])
			elementMap[key] = val
		}
		c.Headers = elementMap
	}
	if customRegexHeader != "" {
		headers := strings.Split(customHeader, ":")
		elementMap := make(map[string]string)
		for i := 0; i < len(headers); i += 2 {
			key := strings.TrimSpace(headers[i])
			val := strings.TrimSpace(headers[i+1])
			elementMap[key] = val
		}
		c.RegexHeaders = elementMap
	}
	if shadowing != "" {
		shadow := true
		c.Shadow = &shadow
	}
	if instance_id != "" {
		c.InstanceId = instance_id
	}
	v, err := yaml.Marshal(c)
	if err != nil {
		return "", err
	}
	return string(v), nil
}

// Return a gRPC configuration for Ambassador with optional custom settings.
func getAmbassadorGrpcConfig(mlDep *machinelearningv1alpha2.SeldonDeployment,
	p *machinelearningv1alpha2.PredictorSpec,
	addNamespace bool,
	serviceName string,
	serviceNameExternal string,
	customHeader string,
	customRegexHeader string,
	weight int32,
	shadowing string,
	engine_grpc_port int,
	nameOverride string,
	instance_id string) (string, error) {

	grpc := true
	namespace := getNamespace(mlDep)

	// Set timeout
	timeout, err := strconv.Atoi(getAnnotation(mlDep, ANNOTATION_GRPC_READ_TIMEOUT, "3000"))
	if err != nil {
		return "", nil
	}

	name := p.Name
	if nameOverride != "" {
		name = nameOverride
		serviceNameExternal = nameOverride
	}

	c := AmbassadorConfig{
		ApiVersion: "ambassador/v1",
		Kind:       "Mapping",
		Name:       "seldon_" + mlDep.ObjectMeta.Name + "_" + name + "_grpc_mapping",
		Grpc:       &grpc,
		Prefix:     "/seldon.protos.Seldon/",
		Rewrite:    "/seldon.protos.Seldon/",
		Headers:    map[string]string{"seldon": serviceNameExternal},
		Service:    serviceName + "." + namespace + ":" + strconv.Itoa(engine_grpc_port),
		TimeoutMs:  timeout,
		RetryPolicy: &AmbassadorRetryPolicy{
			RetryOn:    "connect-failure",
			NumRetries: 3,
		},
		Weight: weight,
	}

	if timeout > AMBASSADOR_IDLE_TIMEOUT {
		c.IdleTimeoutMs = &timeout
	}

	if addNamespace {
		c.Headers["namespace"] = namespace
		c.Name = "seldon_" + namespace + "_" + mlDep.ObjectMeta.Name + "_" + name + "_grpc_mapping"
	}
	if customHeader != "" {
		headers := strings.Split(customHeader, ":")
		for i := 0; i < len(headers); i += 2 {
			key := strings.TrimSpace(headers[i])
			val := strings.TrimSpace(headers[i+1])
			c.Headers[key] = val
		}
	}
	if customRegexHeader != "" {
		headers := strings.Split(customHeader, ":")
		elementMap := make(map[string]string)
		for i := 0; i < len(headers); i += 2 {
			key := strings.TrimSpace(headers[i])
			val := strings.TrimSpace(headers[i+1])
			elementMap[key] = val
		}
		c.RegexHeaders = elementMap
	}
	if shadowing != "" {
		shadow := true
		c.Shadow = &shadow
	}
	if instance_id != "" {
		c.InstanceId = instance_id
	}
	v, err := yaml.Marshal(c)
	if err != nil {
		return "", err
	}
	return string(v), nil
}

// Get the configuration for ambassador using the servce name serviceName.
// Up to 4 confgurations will be created covering REST, GRPC and cluster-wide and namespaced varieties.
// Annotations for Ambassador will be used to customize the configuration returned.
func getAmbassadorConfigs(mlDep *machinelearningv1alpha2.SeldonDeployment, p *machinelearningv1alpha2.PredictorSpec, serviceName string, engine_http_port, engine_grpc_port int, nameOverride string) (string, error) {
	if annotation := getAnnotation(mlDep, ANNOTATION_AMBASSADOR_CUSTOM, ""); annotation != "" {
		return annotation, nil
	} else {

		weight := p.Traffic
		if len(mlDep.Spec.Predictors) <= 1 {
			weight = 100
		}
		shadowing := getAnnotation(mlDep, ANNOTATION_AMBASSADOR_SHADOW, "")
		serviceNameExternal := getAnnotation(mlDep, ANNOTATION_AMBASSADOR_SERVICE, mlDep.ObjectMeta.Name)
		customHeader := getAnnotation(mlDep, ANNOTATION_AMBASSADOR_HEADER, "")
		customRegexHeader := getAnnotation(mlDep, ANNOTATION_AMBASSADOR_REGEX_HEADER, "")
		instance_id := getAnnotation(mlDep, ANNOTATION_AMBASSADOR_ID, "")

		cRestGlobal, err := getAmbassadorRestConfig(mlDep, p, true, serviceName, serviceNameExternal, customHeader, customRegexHeader, weight, shadowing, engine_http_port, nameOverride, instance_id)
		if err != nil {
			return "", err
		}
		cGrpcGlobal, err := getAmbassadorGrpcConfig(mlDep, p, true, serviceName, serviceNameExternal, customHeader, customRegexHeader, weight, shadowing, engine_grpc_port, nameOverride, instance_id)
		if err != nil {
			return "", err
		}
		cRestNamespaced, err := getAmbassadorRestConfig(mlDep, p, false, serviceName, serviceNameExternal, customHeader, customRegexHeader, weight, shadowing, engine_http_port, nameOverride, instance_id)
		if err != nil {
			return "", err
		}

		cGrpcNamespaced, err := getAmbassadorGrpcConfig(mlDep, p, false, serviceName, serviceNameExternal, customHeader, customRegexHeader, weight, shadowing, engine_grpc_port, nameOverride, instance_id)
		if err != nil {
			return "", err
		}

<<<<<<< HEAD
		// Return the appropriate set of config based on whether http and/or grpc is active
		if engine_http_port > 0 && engine_grpc_port > 0 {
			if getEnv("AMBASSADOR_SINGLE_NAMESPACE", "false") == "true" {
				return YAML_SEP + cRestGlobal + YAML_SEP + cGrpcGlobal + YAML_SEP + cRestNamespaced + YAML_SEP + cGrpcNamespaced, nil
			} else {
				return YAML_SEP + cRestGlobal + YAML_SEP + cGrpcGlobal, nil
			}
		} else if engine_http_port > 0 {
			if getEnv("AMBASSADOR_SINGLE_NAMESPACE", "false") == "true" {
				return YAML_SEP + cRestGlobal + YAML_SEP + cRestNamespaced, nil
			} else {
				return YAML_SEP + cRestGlobal, nil
			}
		} else if engine_grpc_port > 0 {
			if getEnv("AMBASSADOR_SINGLE_NAMESPACE", "false") == "true" {
				return YAML_SEP + cGrpcGlobal + YAML_SEP + cGrpcNamespaced, nil
			} else {
				return YAML_SEP + cGrpcGlobal, nil
			}
=======
		if GetEnv("AMBASSADOR_SINGLE_NAMESPACE", "false") == "true" {
			return YAML_SEP + cRestGlobal + YAML_SEP + cGrpcGlobal + YAML_SEP + cRestNamespaced + YAML_SEP + cGrpcNamespaced, nil
>>>>>>> 00360bd7
		} else {
			return "", nil
		}

	}

}<|MERGE_RESOLUTION|>--- conflicted
+++ resolved
@@ -252,30 +252,25 @@
 			return "", err
 		}
 
-<<<<<<< HEAD
 		// Return the appropriate set of config based on whether http and/or grpc is active
 		if engine_http_port > 0 && engine_grpc_port > 0 {
-			if getEnv("AMBASSADOR_SINGLE_NAMESPACE", "false") == "true" {
+			if GetEnv("AMBASSADOR_SINGLE_NAMESPACE", "false") == "true" {
 				return YAML_SEP + cRestGlobal + YAML_SEP + cGrpcGlobal + YAML_SEP + cRestNamespaced + YAML_SEP + cGrpcNamespaced, nil
 			} else {
 				return YAML_SEP + cRestGlobal + YAML_SEP + cGrpcGlobal, nil
 			}
 		} else if engine_http_port > 0 {
-			if getEnv("AMBASSADOR_SINGLE_NAMESPACE", "false") == "true" {
+			if GetEnv("AMBASSADOR_SINGLE_NAMESPACE", "false") == "true" {
 				return YAML_SEP + cRestGlobal + YAML_SEP + cRestNamespaced, nil
 			} else {
 				return YAML_SEP + cRestGlobal, nil
 			}
 		} else if engine_grpc_port > 0 {
-			if getEnv("AMBASSADOR_SINGLE_NAMESPACE", "false") == "true" {
+			if GetEnv("AMBASSADOR_SINGLE_NAMESPACE", "false") == "true" {
 				return YAML_SEP + cGrpcGlobal + YAML_SEP + cGrpcNamespaced, nil
 			} else {
 				return YAML_SEP + cGrpcGlobal, nil
 			}
-=======
-		if GetEnv("AMBASSADOR_SINGLE_NAMESPACE", "false") == "true" {
-			return YAML_SEP + cRestGlobal + YAML_SEP + cGrpcGlobal + YAML_SEP + cRestNamespaced + YAML_SEP + cGrpcNamespaced, nil
->>>>>>> 00360bd7
 		} else {
 			return "", nil
 		}
