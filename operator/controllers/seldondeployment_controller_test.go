--- conflicted
+++ resolved
@@ -532,7 +532,6 @@
 
 })
 
-<<<<<<< HEAD
 var _ = Describe("Create a Seldon Deployment and then a new one", func() {
 	const timeout = time.Second * 30
 	const interval = time.Second * 1
@@ -711,7 +710,7 @@
 	})
 
 })
-=======
+
 // --- Non Ginkgo Tests
 
 func TestCreateDeploymentWithLabelsAndAnnotations(t *testing.T) {
@@ -757,6 +756,7 @@
 							},
 						},
 					},
+
 					Graph: &machinelearningv1.PredictiveUnit{
 						Name: "classifier",
 						Type: &modelType,
@@ -812,5 +812,4 @@
 	}
 
 	_ = createDeploymentWithoutEngine(depName, "a", instance.Spec.Predictors[0].ComponentSpecs[0], &instance.Spec.Predictors[0], instance)
-}
->>>>>>> bae2fbcb
+}