/*
Copyright 2019 The Seldon Team.

Licensed under the Apache License, Version 2.0 (the "License");
you may not use this file except in compliance with the License.
You may obtain a copy of the License at

    http://www.apache.org/licenses/LICENSE-2.0

Unless required by applicable law or agreed to in writing, software
distributed under the License is distributed on an "AS IS" BASIS,
WITHOUT WARRANTIES OR CONDITIONS OF ANY KIND, either express or implied.
See the License for the specific language governing permissions and
limitations under the License.
*/

package controllers

import (
	"context"
	. "github.com/onsi/ginkgo"
	. "github.com/onsi/gomega"
	machinelearningv1 "github.com/seldonio/seldon-core/operator/apis/machinelearning/v1"
	"github.com/seldonio/seldon-core/operator/constants"
	"io/ioutil"
	appsv1 "k8s.io/api/apps/v1"
	autoscalingv2beta2 "k8s.io/api/autoscaling/v2beta1"
	v1 "k8s.io/api/core/v1"
	metav1 "k8s.io/apimachinery/pkg/apis/meta/v1"
	"k8s.io/apimachinery/pkg/types"
	"k8s.io/apimachinery/pkg/util/rand"
	"path/filepath"
	"testing"
	"time"
)

func helperLoadBytes(name string) []byte {
	path := filepath.Join("testdata", name) // relative path
	bytes, _ := ioutil.ReadFile(path)
	return bytes
}

var _ = Describe("Create a Seldon Deployment", func() {
	const timeout = time.Second * 30
	const interval = time.Second * 1
	namespaceName := rand.String(10)
	By("Creating a resource")
	It("should create a resource with defaults", func() {
		Expect(k8sClient).NotTo(BeNil())
		var modelType = machinelearningv1.MODEL
		key := types.NamespacedName{
			Name:      "dep",
			Namespace: namespaceName,
		}
		instance := &machinelearningv1.SeldonDeployment{
			ObjectMeta: metav1.ObjectMeta{
				Name:      key.Name,
				Namespace: key.Namespace,
			},
			Spec: machinelearningv1.SeldonDeploymentSpec{
				Name: "mydep",
				Predictors: []machinelearningv1.PredictorSpec{
					{
						Name: "p1",
						ComponentSpecs: []*machinelearningv1.SeldonPodSpec{
							{
								Spec: v1.PodSpec{
									Containers: []v1.Container{
										{
											Image: "seldonio/mock_classifier:1.0",
											Name:  "classifier",
										},
									},
								},
							},
						},
						Graph: &machinelearningv1.PredictiveUnit{
							Name: "classifier",
							Type: &modelType,
						},
					},
				},
			},
		}

		//Create namespace
		namespace := &v1.Namespace{
			ObjectMeta: metav1.ObjectMeta{
				Name: namespaceName,
			},
		}
		Expect(k8sClient.Create(context.Background(), namespace)).Should(Succeed())

		// Run Defaulter
		instance.Default()

		Expect(k8sClient.Create(context.Background(), instance)).Should(Succeed())
		//time.Sleep(time.Second * 5)

		fetched := &machinelearningv1.SeldonDeployment{}
		Eventually(func() error {
			err := k8sClient.Get(context.Background(), key, fetched)
			return err
		}, timeout, interval).Should(BeNil())
		Expect(fetched.Name).Should(Equal("dep"))

		// Check deployment created
		depKey := types.NamespacedName{
			Name:      machinelearningv1.GetDeploymentName(instance, instance.Spec.Predictors[0], instance.Spec.Predictors[0].ComponentSpecs[0], 0),
			Namespace: namespaceName,
		}
		depFetched := &appsv1.Deployment{}
		Eventually(func() error {
			err := k8sClient.Get(context.Background(), depKey, depFetched)
			return err
		}, timeout, interval).Should(BeNil())
		Expect(len(depFetched.Spec.Template.Spec.Containers)).Should(Equal(2))

		//Check svc created
		svcKey := types.NamespacedName{
			Name:      machinelearningv1.GetContainerServiceName("dep", instance.Spec.Predictors[0], &instance.Spec.Predictors[0].ComponentSpecs[0].Spec.Containers[0]),
			Namespace: namespaceName,
		}
		svcFetched := &v1.Service{}
		Eventually(func() error {
			err := k8sClient.Get(context.Background(), svcKey, svcFetched)
			return err
		}, timeout, interval).Should(BeNil())

		// Check events created
		serviceCreatedEvents := 0
		deploymentsCreatedEvents := 0
		evts, err := clientset.CoreV1().Events(namespaceName).Search(scheme, fetched)
		Expect(err).To(BeNil())
		for _, evt := range evts.Items {
			if evt.Reason == constants.EventsCreateService {
				serviceCreatedEvents = serviceCreatedEvents + 1
			} else if evt.Reason == constants.EventsCreateDeployment {
				deploymentsCreatedEvents = deploymentsCreatedEvents + 1
			}
		}

		Expect(serviceCreatedEvents).To(Equal(2))
		Expect(deploymentsCreatedEvents).To(Equal(1))

		Expect(k8sClient.Delete(context.Background(), instance)).Should(Succeed())

	})

})

var _ = Describe("Create a Seldon Deployment", func() {
	const timeout = time.Second * 30
	const interval = time.Second * 1
	namespaceName := rand.String(10)
	By("Creating a broken resource")
	It("should fail to create resources", func() {
		Expect(k8sClient).NotTo(BeNil())
		var modelType = machinelearningv1.MODEL
		key := types.NamespacedName{
			Name:      "dep",
			Namespace: namespaceName,
		}
		instance := &machinelearningv1.SeldonDeployment{
			ObjectMeta: metav1.ObjectMeta{
				Name:      key.Name,
				Namespace: key.Namespace,
			},
			Spec: machinelearningv1.SeldonDeploymentSpec{
				Name: "mydep",
				Predictors: []machinelearningv1.PredictorSpec{
					{
						Name: "p1",
						ComponentSpecs: []*machinelearningv1.SeldonPodSpec{
							{
								Spec: v1.PodSpec{
									Containers: []v1.Container{
										{
											Image: "seldonio/mock_classifier:1.0",
											Name:  "classifier",
											VolumeMounts: []v1.VolumeMount{
												{
													MountPath: "/tmp",
													Name:      "myvol",
												},
											},
										},
									},
								},
							},
						},
						Graph: &machinelearningv1.PredictiveUnit{
							Name: "classifier",
							Type: &modelType,
						},
					},
				},
			},
		}

		//Create namespace
		namespace := &v1.Namespace{
			ObjectMeta: metav1.ObjectMeta{
				Name: namespaceName,
			},
		}
		Expect(k8sClient.Create(context.Background(), namespace)).Should(Succeed())

		// Run Defaulter
		instance.Default()

		Expect(k8sClient.Create(context.Background(), instance)).Should(Succeed())
		//time.Sleep(time.Second * 5)

		fetched := &machinelearningv1.SeldonDeployment{}
		Eventually(func() error {
			err := k8sClient.Get(context.Background(), key, fetched)
			return err
		}, timeout, interval).Should(BeNil())
		Expect(fetched.Name).Should(Equal("dep"))

		Eventually(func() bool {
			evts, err := clientset.CoreV1().Events(namespaceName).Search(scheme, fetched)
			if err == nil {
				for _, evt := range evts.Items {
					if evt.Reason == constants.EventsInternalError {
						return true
					}
				}
			}
			return false
		}, timeout, interval).Should(BeTrue())
		Expect(fetched.Name).Should(Equal("dep"))

		// Check events created
		serviceCreatedEvents := 0
		deploymentsCreatedEvents := 0
		internalErrorEvents := 0
		evts, err := clientset.CoreV1().Events(namespaceName).Search(scheme, fetched)
		Expect(err).To(BeNil())
		for _, evt := range evts.Items {
			if evt.Reason == constants.EventsCreateService {
				serviceCreatedEvents = serviceCreatedEvents + 1
			} else if evt.Reason == constants.EventsCreateDeployment {
				deploymentsCreatedEvents = deploymentsCreatedEvents + 1
			} else if evt.Reason == constants.EventsInternalError {
				internalErrorEvents = internalErrorEvents + 1
			}
		}

		Expect(serviceCreatedEvents).To(Equal(2))
		Expect(deploymentsCreatedEvents).To(Equal(0))
		Expect(internalErrorEvents).To(Equal(1))

		Eventually(func() error {
			err := k8sClient.Get(context.Background(), key, fetched)
			return err
		}, timeout, interval).Should(BeNil())
		Expect(fetched.Status.State).Should(Equal(machinelearningv1.StatusStateFailed))

		Expect(k8sClient.Delete(context.Background(), instance)).Should(Succeed())

	})

})

var _ = Describe("Create a Seldon Deployment with two ComponentSpecs", func() {
	const timeout = time.Second * 30
	const interval = time.Second * 1
	namespaceName := rand.String(10)
	It("should create the correct resources", func() {
		Expect(k8sClient).NotTo(BeNil())
		var modelType = machinelearningv1.MODEL
		key := types.NamespacedName{
			Name:      "dep",
			Namespace: namespaceName,
		}
		instance := &machinelearningv1.SeldonDeployment{
			ObjectMeta: metav1.ObjectMeta{
				Name:      key.Name,
				Namespace: key.Namespace,
			},
			Spec: machinelearningv1.SeldonDeploymentSpec{
				Name: "mydep",
				Predictors: []machinelearningv1.PredictorSpec{
					{
						Name: "p1",
						ComponentSpecs: []*machinelearningv1.SeldonPodSpec{
							{
								Spec: v1.PodSpec{
									Containers: []v1.Container{
										{
											Image: "seldonio/mock_classifier:1.0",
											Name:  "classifier",
										},
									},
								},
							},
							{
								Spec: v1.PodSpec{
									Containers: []v1.Container{
										{
											Image: "seldonio/mock_classifier:1.0",
											Name:  "classifier2",
										},
									},
								},
							},
						},
						Graph: &machinelearningv1.PredictiveUnit{
							Name: "classifier",
							Type: &modelType,
							Children: []machinelearningv1.PredictiveUnit{
								{
									Name: "classifier2",
									Type: &modelType,
								},
							},
						},
					},
				},
			},
		}

		//Create namespace
		namespace := &v1.Namespace{
			ObjectMeta: metav1.ObjectMeta{
				Name: namespaceName,
			},
		}
		Expect(k8sClient.Create(context.Background(), namespace)).Should(Succeed())

		// Run Defaulter
		instance.Default()

		Expect(k8sClient.Create(context.Background(), instance)).Should(Succeed())
		//time.Sleep(time.Second * 5)

		fetched := &machinelearningv1.SeldonDeployment{}
		Eventually(func() error {
			err := k8sClient.Get(context.Background(), key, fetched)
			return err
		}, timeout, interval).Should(BeNil())
		Expect(fetched.Name).Should(Equal("dep"))

		// Check deployment created for 1st componenSpec
		depKey := types.NamespacedName{
			Name:      machinelearningv1.GetDeploymentName(instance, instance.Spec.Predictors[0], instance.Spec.Predictors[0].ComponentSpecs[0], 0),
			Namespace: namespaceName,
		}
		depFetched := &appsv1.Deployment{}
		Eventually(func() error {
			err := k8sClient.Get(context.Background(), depKey, depFetched)
			return err
		}, timeout, interval).Should(BeNil())
		Expect(len(depFetched.Spec.Template.Spec.Containers)).Should(Equal(2))

		depKey = types.NamespacedName{
			Name:      machinelearningv1.GetDeploymentName(instance, instance.Spec.Predictors[0], instance.Spec.Predictors[0].ComponentSpecs[1], 1),
			Namespace: namespaceName,
		}
		depFetched = &appsv1.Deployment{}
		Eventually(func() error {
			err := k8sClient.Get(context.Background(), depKey, depFetched)
			return err
		}, timeout, interval).Should(BeNil())
		Expect(len(depFetched.Spec.Template.Spec.Containers)).Should(Equal(1))

		//Check svc created
		svcKey := types.NamespacedName{
			Name:      machinelearningv1.GetContainerServiceName("dep", instance.Spec.Predictors[0], &instance.Spec.Predictors[0].ComponentSpecs[0].Spec.Containers[0]),
			Namespace: namespaceName,
		}
		svcFetched := &v1.Service{}
		Eventually(func() error {
			err := k8sClient.Get(context.Background(), svcKey, svcFetched)
			return err
		}, timeout, interval).Should(BeNil())

		// Check events created
		serviceCreatedEvents := 0
		deploymentsCreatedEvents := 0
		evts, err := clientset.CoreV1().Events(namespaceName).Search(scheme, fetched)
		Expect(err).To(BeNil())
		for _, evt := range evts.Items {
			if evt.Reason == constants.EventsCreateService {
				serviceCreatedEvents = serviceCreatedEvents + 1
			} else if evt.Reason == constants.EventsCreateDeployment {
				deploymentsCreatedEvents = deploymentsCreatedEvents + 1
			}
		}

		Expect(serviceCreatedEvents).To(Equal(3))
		Expect(deploymentsCreatedEvents).To(Equal(2))

		Expect(k8sClient.Delete(context.Background(), instance)).Should(Succeed())

	})

})

var _ = Describe("Create a Seldon Deployment with hpa", func() {
	const timeout = time.Second * 30
	const interval = time.Second * 1
	namespaceName := rand.String(10)
	utilization := int32(10)
	It("should create a resources", func() {
		Expect(k8sClient).NotTo(BeNil())
		var modelType = machinelearningv1.MODEL
		key := types.NamespacedName{
			Name:      "dep",
			Namespace: namespaceName,
		}
		instance := &machinelearningv1.SeldonDeployment{
			ObjectMeta: metav1.ObjectMeta{
				Name:      key.Name,
				Namespace: key.Namespace,
			},
			Spec: machinelearningv1.SeldonDeploymentSpec{
				Name: "mydep",
				Predictors: []machinelearningv1.PredictorSpec{
					{
						Name: "p1",
						ComponentSpecs: []*machinelearningv1.SeldonPodSpec{
							{
								Spec: v1.PodSpec{
									Containers: []v1.Container{
										{
											Image: "seldonio/mock_classifier:1.0",
											Name:  "classifier",
										},
									},
								},
								HpaSpec: &machinelearningv1.SeldonHpaSpec{
									MinReplicas: nil,
									MaxReplicas: 10,
									Metrics: []autoscalingv2beta2.MetricSpec{
										{
											Type: autoscalingv2beta2.ResourceMetricSourceType,
											Resource: &autoscalingv2beta2.ResourceMetricSource{
												Name:                     v1.ResourceCPU,
												TargetAverageUtilization: &utilization,
											},
										},
									},
								},
							},
						},
						Graph: &machinelearningv1.PredictiveUnit{
							Name: "classifier",
							Type: &modelType,
						},
					},
				},
			},
		}

		//Create namespace
		namespace := &v1.Namespace{
			ObjectMeta: metav1.ObjectMeta{
				Name: namespaceName,
			},
		}
		Expect(k8sClient.Create(context.Background(), namespace)).Should(Succeed())

		// Run Defaulter
		instance.Default()

		Expect(k8sClient.Create(context.Background(), instance)).Should(Succeed())
		//time.Sleep(time.Second * 5)

		fetched := &machinelearningv1.SeldonDeployment{}
		Eventually(func() error {
			err := k8sClient.Get(context.Background(), key, fetched)
			return err
		}, timeout, interval).Should(BeNil())
		Expect(fetched.Name).Should(Equal("dep"))

		// Check deployment created
		depKey := types.NamespacedName{
			Name:      machinelearningv1.GetDeploymentName(instance, instance.Spec.Predictors[0], instance.Spec.Predictors[0].ComponentSpecs[0], 0),
			Namespace: namespaceName,
		}
		depFetched := &appsv1.Deployment{}
		Eventually(func() error {
			err := k8sClient.Get(context.Background(), depKey, depFetched)
			return err
		}, timeout, interval).Should(BeNil())
		Expect(len(depFetched.Spec.Template.Spec.Containers)).Should(Equal(2))

		//Check svc created
		svcKey := types.NamespacedName{
			Name:      machinelearningv1.GetContainerServiceName("dep", instance.Spec.Predictors[0], &instance.Spec.Predictors[0].ComponentSpecs[0].Spec.Containers[0]),
			Namespace: namespaceName,
		}
		svcFetched := &v1.Service{}
		Eventually(func() error {
			err := k8sClient.Get(context.Background(), svcKey, svcFetched)
			return err
		}, timeout, interval).Should(BeNil())

		//Check hpa created
		hpaKey := types.NamespacedName{
			Name:      machinelearningv1.GetContainerServiceName("dep", instance.Spec.Predictors[0], &instance.Spec.Predictors[0].ComponentSpecs[0].Spec.Containers[0]),
			Namespace: namespaceName,
		}
		hpaFetched := &v1.Service{}
		Eventually(func() error {
			err := k8sClient.Get(context.Background(), hpaKey, hpaFetched)
			return err
		}, timeout, interval).Should(BeNil())

		// Check events created
		serviceCreatedEvents := 0
		deploymentsCreatedEvents := 0
		evts, err := clientset.CoreV1().Events(namespaceName).Search(scheme, fetched)
		Expect(err).To(BeNil())
		for _, evt := range evts.Items {
			if evt.Reason == constants.EventsCreateService {
				serviceCreatedEvents = serviceCreatedEvents + 1
			} else if evt.Reason == constants.EventsCreateDeployment {
				deploymentsCreatedEvents = deploymentsCreatedEvents + 1
			}
		}

		Expect(serviceCreatedEvents).To(Equal(2))
		Expect(deploymentsCreatedEvents).To(Equal(1))

		Expect(k8sClient.Delete(context.Background(), instance)).Should(Succeed())

	})

})

<<<<<<< HEAD
var _ = Describe("Create a Seldon Deployment with long name", func() {
	const timeout = time.Second * 30
	const interval = time.Second * 1
	namespaceName := rand.String(10)
	name := "seldon-model-1234567890-1234567890-1234567890-1234567890-1234567890"
	By("Creating a resource")
	It("should create a resource with defaults", func() {
		Expect(k8sClient).NotTo(BeNil())
		var modelType = machinelearningv1.MODEL
		key := types.NamespacedName{
			Name:      name,
			Namespace: namespaceName,
		}
		instance := &machinelearningv1.SeldonDeployment{
			ObjectMeta: metav1.ObjectMeta{
				Name:      key.Name,
				Namespace: key.Namespace,
			},
			Spec: machinelearningv1.SeldonDeploymentSpec{
				Name: "mydep",
				Predictors: []machinelearningv1.PredictorSpec{
					{
						Name: "p1",
						ComponentSpecs: []*machinelearningv1.SeldonPodSpec{
							{
								Spec: v1.PodSpec{
									Containers: []v1.Container{
										{
											Image: "seldonio/mock_classifier:1.0",
											Name:  "classifier",
										},
									},
								},
							},
						},
						Graph: &machinelearningv1.PredictiveUnit{
							Name: "classifier",
							Type: &modelType,
						},
					},
				},
			},
		}

		//Create namespace
		namespace := &v1.Namespace{
			ObjectMeta: metav1.ObjectMeta{
				Name: namespaceName,
			},
		}
		Expect(k8sClient.Create(context.Background(), namespace)).Should(Succeed())

		// Run Defaulter
		instance.Default()

		Expect(k8sClient.Create(context.Background(), instance)).Should(Succeed())
		//time.Sleep(time.Second * 5)

		fetched := &machinelearningv1.SeldonDeployment{}
		Eventually(func() error {
			err := k8sClient.Get(context.Background(), key, fetched)
			return err
		}, timeout, interval).Should(BeNil())
		Expect(fetched.Name).Should(Equal(name))

		// Check deployment created
		depKey := types.NamespacedName{
			Name:      machinelearningv1.GetDeploymentName(instance, instance.Spec.Predictors[0], instance.Spec.Predictors[0].ComponentSpecs[0], 0),
			Namespace: namespaceName,
		}
		depFetched := &appsv1.Deployment{}
		Eventually(func() error {
			err := k8sClient.Get(context.Background(), depKey, depFetched)
			return err
		}, timeout, interval).Should(BeNil())
		Expect(len(depFetched.Spec.Template.Spec.Containers)).Should(Equal(2))

		//Check svc created
		svcKey := types.NamespacedName{
			Name:      machinelearningv1.GetContainerServiceName(name, instance.Spec.Predictors[0], &instance.Spec.Predictors[0].ComponentSpecs[0].Spec.Containers[0]),
			Namespace: namespaceName,
		}
		svcFetched := &v1.Service{}
		Eventually(func() error {
			err := k8sClient.Get(context.Background(), svcKey, svcFetched)
			return err
		}, timeout, interval).Should(BeNil())

		Expect(svcFetched.Labels[machinelearningv1.Label_seldon_id]).To(Equal(machinelearningv1.GetSeldonDeploymentName(instance)))

		// Check events created
		serviceCreatedEvents := 0
		deploymentsCreatedEvents := 0
		evts, err := clientset.CoreV1().Events(namespaceName).Search(scheme, fetched)
		Expect(err).To(BeNil())
		for _, evt := range evts.Items {
			if evt.Reason == constants.EventsCreateService {
				serviceCreatedEvents = serviceCreatedEvents + 1
			} else if evt.Reason == constants.EventsCreateDeployment {
				deploymentsCreatedEvents = deploymentsCreatedEvents + 1
			}
		}

		Expect(serviceCreatedEvents).To(Equal(2))
		Expect(deploymentsCreatedEvents).To(Equal(1))

		Expect(k8sClient.Delete(context.Background(), instance)).Should(Succeed())

	})

})
=======
// --- Non Ginkgo Tests

func TestCreateDeploymentWithLabelsAndAnnotations(t *testing.T) {
	g := NewGomegaWithT(t)
	depName := "dep"
	labelKey1 := "key1"
	labelValue1 := "value1"
	labelKey2 := "key2"
	labelValue2 := "value2"
	annotationKey1 := "key1"
	annotationValue1 := "value1"
	annotationKey2 := "key2"
	annotationValue2 := "value2"
	annotationKey3 := "key3"
	annotationValue3 := "value3"
	modelType := machinelearningv1.MODEL
	instance := &machinelearningv1.SeldonDeployment{
		ObjectMeta: metav1.ObjectMeta{
			Name:      depName,
			Namespace: "default",
		},
		Spec: machinelearningv1.SeldonDeploymentSpec{
			Name:        "mydep",
			Annotations: map[string]string{annotationKey1: annotationValue1},
			Predictors: []machinelearningv1.PredictorSpec{
				{
					Name:        "p1",
					Labels:      map[string]string{labelKey1: labelValue1},
					Annotations: map[string]string{annotationKey2: annotationValue2},
					ComponentSpecs: []*machinelearningv1.SeldonPodSpec{
						{
							Metadata: metav1.ObjectMeta{
								Labels:      map[string]string{labelKey2: labelValue2},
								Annotations: map[string]string{annotationKey3: annotationValue3},
							},
							Spec: v1.PodSpec{
								Containers: []v1.Container{
									{
										Image: "seldonio/mock_classifier:1.0",
										Name:  "classifier",
									},
								},
							},
						},
					},
					Graph: &machinelearningv1.PredictiveUnit{
						Name: "classifier",
						Type: &modelType,
					},
				},
			},
		},
	}

	dep := createDeploymentWithoutEngine(depName, "a", instance.Spec.Predictors[0].ComponentSpecs[0], &instance.Spec.Predictors[0], instance)
	g.Expect(dep.Labels[labelKey1]).To(Equal(labelValue1))
	g.Expect(dep.Labels[labelKey2]).To(Equal(labelValue2))
	g.Expect(dep.Spec.Template.ObjectMeta.Labels[labelKey1]).To(Equal(labelValue1))
	g.Expect(dep.Spec.Template.ObjectMeta.Labels[labelKey2]).To(Equal(labelValue2))
	g.Expect(dep.Annotations[annotationKey1]).To(Equal(annotationValue1))
	g.Expect(dep.Annotations[annotationKey2]).To(Equal(annotationValue2))
	g.Expect(dep.Annotations[annotationKey3]).To(Equal(annotationValue3))
}

func TestCreateDeploymentWithNoLabelsAndAnnotations(t *testing.T) {
	depName := "dep"
	modelType := machinelearningv1.MODEL
	instance := &machinelearningv1.SeldonDeployment{
		ObjectMeta: metav1.ObjectMeta{
			Name:      depName,
			Namespace: "default",
		},
		Spec: machinelearningv1.SeldonDeploymentSpec{
			Name: "mydep",
			Predictors: []machinelearningv1.PredictorSpec{
				{
					Name: "p1",
					ComponentSpecs: []*machinelearningv1.SeldonPodSpec{
						{
							Metadata: metav1.ObjectMeta{},
							Spec: v1.PodSpec{
								Containers: []v1.Container{
									{
										Image: "seldonio/mock_classifier:1.0",
										Name:  "classifier",
									},
								},
							},
						},
					},
					Graph: &machinelearningv1.PredictiveUnit{
						Name: "classifier",
						Type: &modelType,
					},
				},
			},
		},
	}

	_ = createDeploymentWithoutEngine(depName, "a", instance.Spec.Predictors[0].ComponentSpecs[0], &instance.Spec.Predictors[0], instance)
}
>>>>>>> 24e0f577
<|MERGE_RESOLUTION|>--- conflicted
+++ resolved
@@ -532,7 +532,6 @@
 
 })
 
-<<<<<<< HEAD
 var _ = Describe("Create a Seldon Deployment with long name", func() {
 	const timeout = time.Second * 30
 	const interval = time.Second * 1
@@ -644,7 +643,7 @@
 	})
 
 })
-=======
+
 // --- Non Ginkgo Tests
 
 func TestCreateDeploymentWithLabelsAndAnnotations(t *testing.T) {
@@ -745,5 +744,4 @@
 	}
 
 	_ = createDeploymentWithoutEngine(depName, "a", instance.Spec.Predictors[0].ComponentSpecs[0], &instance.Spec.Predictors[0], instance)
-}
->>>>>>> 24e0f577
+}