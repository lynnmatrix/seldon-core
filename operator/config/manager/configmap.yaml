--- conflicted
+++ resolved
@@ -18,7 +18,6 @@
   predictor_servers: |-
     {
         "TENSORFLOW_SERVER": {
-<<<<<<< HEAD
           "protocols" : {
             "tensorflow": {
               "image": "tensorflow/serving",
@@ -26,7 +25,7 @@
               },
             "seldon": {
               "image": "seldonio/tfserving-proxy",
-              "defaultImageVersion": "1.4.0-dev"
+              "defaultImageVersion": "1.5.0-dev"
               }
             }
         },
@@ -34,7 +33,7 @@
           "protocols" : {
             "seldon": {
               "image": "seldonio/sklearnserver",
-              "defaultImageVersion": "1.4.0-dev"
+              "defaultImageVersion": "1.5.0-dev"
               },
             "kfserving": {
               "image": "seldonio/mlserver",
@@ -46,7 +45,7 @@
           "protocols" : {
             "seldon": {
               "image": "seldonio/xgboostserver",
-              "defaultImageVersion": "1.4.0-dev"
+              "defaultImageVersion": "1.5.0-dev"
               },
             "kfserving": {
               "image": "seldonio/mlserver",
@@ -58,53 +57,12 @@
           "protocols" : {
             "seldon": {
               "image": "seldonio/mlflowserver",
-              "defaultImageVersion": "1.4.0-dev"
+              "defaultImageVersion": "1.5.0-dev"
               },
             "kfserving": {
               "image": "seldonio/mlserver",
               "defaultImageVersion": "0.1.0"
               }
-=======
-            "tensorflow": true,
-            "tfImage": "tensorflow/serving:2.1.0",
-            "rest": {
-              "image": "seldonio/tfserving-proxy_rest",
-              "defaultImageVersion": "1.5.0-dev"
-            },
-            "grpc": {
-              "image": "seldonio/tfserving-proxy_grpc",
-              "defaultImageVersion": "1.5.0-dev"
-            }
-        },
-        "SKLEARN_SERVER": {
-            "rest": {
-              "image": "seldonio/sklearnserver_rest",
-              "defaultImageVersion": "1.5.0-dev"
-            },
-            "grpc": {
-              "image": "seldonio/sklearnserver_grpc",
-              "defaultImageVersion": "1.5.0-dev"
-            }
-        },
-        "XGBOOST_SERVER": {
-            "rest": {
-              "image": "seldonio/xgboostserver_rest",
-              "defaultImageVersion": "1.5.0-dev"
-            },
-            "grpc": {
-              "image": "seldonio/xgboostserver_grpc",
-              "defaultImageVersion": "1.5.0-dev"
-            }
-        },
-        "MLFLOW_SERVER": {
-            "rest": {
-              "image": "seldonio/mlflowserver_rest",
-              "defaultImageVersion": "1.5.0-dev"
-            },
-            "grpc": {
-              "image": "seldonio/mlflowserver_grpc",
-              "defaultImageVersion": "1.5.0-dev"
->>>>>>> 5b1b2b1c
             }
         },
         "TRITON_SERVER": {
