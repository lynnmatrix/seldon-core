VERSION := $(shell cat ../version.txt)
# Image URL to use all building/pushing image targets
IMG ?= seldonio/seldon-core-operator:${VERSION}
# Produce CRDs that work back to Kubernetes 1.11 (no version conversion)
CRD_OPTIONS ?= "crd:trivialVersions=true"

# Get the currently used golang install path (in GOPATH/bin, unless GOBIN is set)
ifeq (,$(shell go env GOBIN))
GOBIN=$(shell go env GOPATH)/bin
else
GOBIN=$(shell go env GOBIN)
endif

.PHONY:show_image
show_image:
	echo ${IMG}

all: manager

# Run tests
test: generate fmt vet manifests
<<<<<<< HEAD
	go test ./controllers/... ./apis/... ./utils/... -coverprofile cover.out
=======
	go test ./controllers/...  -coverprofile cover.out
>>>>>>> 14c1b092

# Build manager binary
manager: generate fmt vet
	go build -o bin/manager main.go

# Run against the configured Kubernetes cluster in ~/.kube/config
run: generate fmt vet manifests
	go run ./main.go --webhook-port=9000

install-cert-manager:
	kubectl create namespace cert-manager || echo "Namespace cert-manager-exists"
	kubectl label namespace cert-manager cert-manager.io/disable-validation=true || echo "namespace cert-manager-already labelled"
	kubectl apply --validate=false -f https://github.com/jetstack/cert-manager/releases/download/v0.12.0/cert-manager.yaml
	kubectl rollout status deployment.apps/cert-manager -n cert-manager
	kubectl rollout status deployment.apps/cert-manager-cainjector -n cert-manager
	kubectl rollout status deployment.apps/cert-manager-webhook -n cert-manager

# Install CRDs into a cluster
install: manifests
	kustomize build config/crd | kubectl apply -f -

# Install CRDs into a cluster
uninstall: manifests
	kustomize build config/crd | kubectl delete -f -

# Deploy controller in the configured Kubernetes cluster in ~/.kube/config
deploy: manifests
	cd config/manager && kustomize edit set image controller=${IMG}
	kustomize build config/default | kubectl apply -f -

undeploy: manifests
	cd config/manager && kustomize edit set image controller=${IMG}
	kustomize build config/default | kubectl delete -f -

undeploy-namespaced1: manifests
	cd config/manager && kustomize edit set image controller=${IMG}
	kustomize build config/namespaced1 | kubectl delete -f -

undeploy-namespaced2: manifests
	cd config/manager && kustomize edit set image controller=${IMG}
	kustomize build config/namespaced2 | kubectl delete -f -

undeploy-controllerid: manifests
	cd config/manager && kustomize edit set image controller=${IMG}
	kustomize build config/controllerid | kubectl delete -f -

deploy-local: manifests
	cd config/manager && kustomize edit set image controller=${IMG}
	kustomize build config/local | kubectl apply -f -

deploy-namespaced1: manifests
	cd config/manager && kustomize edit set image controller=${IMG}
	kustomize build config/namespaced1 | kubectl apply -f -

deploy-namespaced2: manifests
	cd config/manager && kustomize edit set image controller=${IMG}
	kustomize build config/namespaced2 | kubectl apply -f -

deploy-controllerid: manifests
	cd config/manager && kustomize edit set image controller=${IMG}
	kustomize build config/controllerid | kubectl apply -f -

deploy-cert: manifests
	cd config/manager && kustomize edit set image controller=${IMG}
	kustomize build config/cert | kubectl apply -f -


# Generate manifests e.g. CRD, RBAC etc.
manifests: controller-gen
	$(CONTROLLER_GEN) $(CRD_OPTIONS) rbac:roleName=manager-role webhook paths="./..." output:crd:artifacts:config=config/crd/bases

# Run go fmt against code
fmt:
	go fmt ./...

# Run go vet against code
vet:
	go vet ./...

# Generate code
generate: controller-gen
	$(CONTROLLER_GEN) object:headerFile=./hack/boilerplate.go.txt paths="./..."

# Generate Clientset
create-client: test
	./hack/update-codegen.sh	

# Build the docker image
docker-build: test
	docker build . -t ${IMG}

# Push the docker image
docker-push:
	docker push ${IMG}


kind-image-install: docker-build
	docker save ${IMG} > operator.tar
	kind load image-archive operator.tar 

# find or download controller-gen
# download controller-gen if necessary
controller-gen:
ifeq (, $(shell which controller-gen))
	@{ \
	set -e ;\
	CONTROLLER_GEN_TMP_DIR=$$(mktemp -d) ;\
	cd $$CONTROLLER_GEN_TMP_DIR ;\
	go mod init tmp ;\
	go get sigs.k8s.io/controller-tools/cmd/controller-gen@v0.2.4 ;\
	rm -rf $$CONTROLLER_GEN_TMP_DIR ;\
	}
CONTROLLER_GEN=$(GOBIN)/controller-gen
else
CONTROLLER_GEN=$(shell which controller-gen)
endif

WEBHOOK_DIR=/tmp/k8s-webhook-server/serving-certs

tls-extract:
	mkdir -p ${WEBHOOK_DIR}
	kubectl get secrets -n seldon-system seldon-webhook-server-cert  -o 'go-template={{index .data "tls.key"}}' | base64 -d > ${WEBHOOK_DIR}/tls.key
	kubectl get secrets -n seldon-system seldon-webhook-server-cert  -o 'go-template={{index .data "tls.crt"}}' | base64 -d > ${WEBHOOK_DIR}/tls.crt


.PHONY: self-signed-cert
self-signed-cert:
	mkdir -p self-signed-cert
	./generate-keys.sh self-signed-cert


clean-cert:
	rm -r self-signed-cert


licenses/dep.txt:
	go list -m all | cut -d ' ' -f 1 > licenses/dep.txt<|MERGE_RESOLUTION|>--- conflicted
+++ resolved
@@ -19,11 +19,7 @@
 
 # Run tests
 test: generate fmt vet manifests
-<<<<<<< HEAD
-	go test ./controllers/... ./apis/... ./utils/... -coverprofile cover.out
-=======
 	go test ./controllers/...  -coverprofile cover.out
->>>>>>> 14c1b092
 
 # Build manager binary
 manager: generate fmt vet
