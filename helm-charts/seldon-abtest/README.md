# seldon-abtest

![Version: 0.2.0](https://img.shields.io/static/v1?label=Version&message=0.2.0&color=informational&style=flat-square)

Chart to deploy an AB test in Seldon Core. Allows you to split traffic between two models.

## Usage

To use this chart, you will first need to add the `seldonio` Helm repo:

```bash
helm repo add seldonio https://storage.googleapis.com/seldon-charts
helm repo update
```

Once that's done, you should then be able to use the inference graph template as:

```bash
helm template $MY_MODEL_NAME seldonio/seldon-abtest --namespace $MODELS_NAMESPACE
```

Note that you can also deploy the inference graph directly to your cluster
using:

```bash
helm install $MY_MODEL_NAME seldonio/seldon-abtest --namespace $MODELS_NAMESPACE
```

**Homepage:** <https://github.com/SeldonIO/seldon-core>

## Source Code

* <https://github.com/SeldonIO/seldon-core>
* <https://github.com/SeldonIO/seldon-core/tree/master/helm-charts/seldon-abtest>

## Values

| Key | Type | Default | Description |
|-----|------|---------|-------------|
| modela.image.name | string | `"seldonio/mock_classifier"` |  |
<<<<<<< HEAD
| modela.image.version | string | `"1.7.0-dev"` |  |
| modela.name | string | `"classifier-1"` |  |
| modelb.image.name | string | `"seldonio/mock_classifier"` |  |
| modelb.image.version | string | `"1.7.0-dev"` |  |
=======
| modela.image.version | string | `"1.8.0-dev"` |  |
| modela.name | string | `"classifier-1"` |  |
| modelb.image.name | string | `"seldonio/mock_classifier"` |  |
| modelb.image.version | string | `"1.8.0-dev"` |  |
>>>>>>> 5939e9bd
| modelb.name | string | `"classifier-2"` |  |
| predictor.name | string | `"default"` |  |
| replicas | int | `1` |  |
| separate_pods | bool | `true` |  |
| traffic_modela_percentage | float | `0.5` |  |<|MERGE_RESOLUTION|>--- conflicted
+++ resolved
@@ -38,17 +38,10 @@
 | Key | Type | Default | Description |
 |-----|------|---------|-------------|
 | modela.image.name | string | `"seldonio/mock_classifier"` |  |
-<<<<<<< HEAD
-| modela.image.version | string | `"1.7.0-dev"` |  |
-| modela.name | string | `"classifier-1"` |  |
-| modelb.image.name | string | `"seldonio/mock_classifier"` |  |
-| modelb.image.version | string | `"1.7.0-dev"` |  |
-=======
 | modela.image.version | string | `"1.8.0-dev"` |  |
 | modela.name | string | `"classifier-1"` |  |
 | modelb.image.name | string | `"seldonio/mock_classifier"` |  |
 | modelb.image.version | string | `"1.8.0-dev"` |  |
->>>>>>> 5939e9bd
 | modelb.name | string | `"classifier-2"` |  |
 | predictor.name | string | `"default"` |  |
 | replicas | int | `1` |  |
