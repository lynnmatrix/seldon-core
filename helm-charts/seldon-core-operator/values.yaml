# # Seldon Core Operator
# Below are the default values when installing Seldon Core

# ## Ingress Options
# You are able to choose between Istio and Ambassador

# If you have ambassador installed you can just use the enabled flag
ambassador:
  enabled: true
  singleNamespace: false
# When activating Istio, respecive virtual services will be created
# You must make sure you create the seldon-gateway as well
istio:
  enabled: false
  gateway: istio-system/seldon-gateway
  tlsMode: ""
# If you have KEDA installed you can use it for autoscaling
keda:
  enabled: false
# ## Install with Cert Manager
# See installation page in documentation for more information
certManager:
  enabled: false

# ## Install with limited namespace visibility
# If you want to ensure seldon-core-controller can only have visibility
#   to specifci namespaces you can set the controllerId
controllerId: ""

# Whether operator should create the webhooks and configmap on startup (false means created from chart)
managerCreateResources: false

# Default user id to add to all Pod Security Context as the default
# Use this to ensure all container run as non-root by default
# For openshift leave blank as usually this will be injected automatically on an openshift cluster
# to all pods.
defaultUserID: "8888"

# ## Service Orchestrator (Executor)
# The executor is the default service orchestrator which has superceeded the "Java Engine"
executor:
  enabled: true
  port: 8000
  metricsPortName: metrics
  image:
    pullPolicy: IfNotPresent
    registry: docker.io
    repository: seldonio/seldon-core-executor
    tag: 1.5.0-dev
  resources:
    cpuLimit: 500m
    cpuRequest: 500m
    memoryLimit: 512Mi
    memoryRequest: 512Mi
  prometheus:
    path: /prometheus
  serviceAccount:
    name: default
  user: 8888
# If you want to make available your own request logger for ELK integration you can set this
# For more information see the Production Integration for Payload Request Logging with ELK in the docs
  requestLogger:
    defaultEndpoint: 'http://default-broker'

# ## Seldon Core Controller Manager Options
image:
  pullPolicy: IfNotPresent
  registry: docker.io
  repository: seldonio/seldon-core-operator
  tag: 1.5.0-dev
manager:
  cpuLimit: 500m
  cpuRequest: 100m
  memoryLimit: 300Mi
  memoryRequest: 200Mi
rbac:
  configmap:
    create: true
  create: true
serviceAccount:
  create: true
  name: seldon-manager
singleNamespace: false
storageInitializer:
  cpuLimit: "1"
  cpuRequest: 100m
  image: gcr.io/kfserving/storage-initializer:v0.4.0
  memoryLimit: 1Gi
  memoryRequest: 100Mi
usageMetrics:
  enabled: false
webhook:
  port: 443

# ## Predictive Unit Values
predictiveUnit:
  port: 9000
  metricsPortName: metrics
  # If you would like to add extra environment variables to the init container to make available
  #   secrets such as cloud credentials, you can provide a default secret name that will be loaded
  #   to all the containers. You can then override this using the envSecretRefName in SeldonDeployments
  defaultEnvSecretRefName: ""
predictor_servers:
  MLFLOW_SERVER:
<<<<<<< HEAD
    protocols:
      seldon:
        defaultImageVersion: "1.4.0-dev"
        image: seldonio/mlflowserver
  SKLEARN_SERVER:
=======
    grpc:
      defaultImageVersion: "1.5.0-dev"
      image: seldonio/mlflowserver_grpc
    rest:
      defaultImageVersion: "1.5.0-dev"
      image: seldonio/mlflowserver_rest
  SKLEARN_SERVER:
    grpc:
      defaultImageVersion: "1.5.0-dev"
      image: seldonio/sklearnserver_grpc
    rest:
      defaultImageVersion: "1.5.0-dev"
      image: seldonio/sklearnserver_rest
>>>>>>> 5b1b2b1c
    protocols:
      seldon:
        defaultImageVersion: "1.4.0-dev"
        image: seldonio/sklearnserver
      kfserving:
        defaultImageVersion: "0.1.0"
        image: seldonio/mlserver
  TENSORFLOW_SERVER:
<<<<<<< HEAD
    protocols:
      seldon:
        defaultImageVersion: "1.4.0-dev"
        image: seldonio/tfserving-proxy
      tensorflow: 
        defaultImageVersion: 2.1.0
        image:  tensorflow/serving
  XGBOOST_SERVER:
=======
    grpc:
      defaultImageVersion: "1.5.0-dev"
      image: seldonio/tfserving-proxy_grpc
    rest:
      defaultImageVersion: "1.5.0-dev"
      image: seldonio/tfserving-proxy_rest
    tensorflow: true
    tfImage: tensorflow/serving:2.1.0
  XGBOOST_SERVER:
    grpc:
      defaultImageVersion: "1.5.0-dev"
      image: seldonio/xgboostserver_grpc
    rest:
      defaultImageVersion: "1.5.0-dev"
      image: seldonio/xgboostserver_rest
>>>>>>> 5b1b2b1c
    protocols:
      seldon:
        defaultImageVersion: "1.4.0-dev"
        image: seldonio/xgboostserver
      kfserving:
        defaultImageVersion: "0.1.0"
        image: seldonio/mlserver
  TRITON_SERVER:
    protocols:
      kfserving:
        defaultImageVersion: "20.08-py3"
        image: nvcr.io/nvidia/tritonserver

# ## Other
# You can choose the crds to not be installed if you already installed them
# This applies to just the yaml template. If you set managerCreateResources=true then
# it will try to create the CRD but only if it does not exist
crd:
  create: true
  # Whether to force the use of the v1beta1 or v1 CRD.
  forceV1: false
  forceV1beta1: false

# Warning: credentials will be depricated soon, please use defaultEnvSecretRefName above
# For more info please check the documentation
credentials:
  gcs:
    gcsCredentialFileName: gcloud-application-credentials.json
  s3:
    s3AccessKeyIDName: awsAccessKeyID
    s3SecretAccessKeyName: awsSecretAccessKey

kubeflow: false

# ## Engine parameters
# Warning: Engine is being depricated in favour of Orchestrator
# FOr more information please read the Upgrading section in the documentation
engine:
  grpc:
    port: 5001
  image:
    pullPolicy: IfNotPresent
    registry: docker.io
    repository: seldonio/engine
    tag: 1.5.0-dev
  resources:
    cpuLimit: 500m
    cpuRequest: 500m
    memoryLimit: 512Mi
    memoryRequest: 512Mi
  logMessagesExternally: false
  port: 8000
  prometheus:
    path: /prometheus
  serviceAccount:
    name: default
  user: 8888


# Explainer image
explainer:
  image: seldonio/alibiexplainer:1.5.0-dev
<|MERGE_RESOLUTION|>--- conflicted
+++ resolved
@@ -102,64 +102,30 @@
   defaultEnvSecretRefName: ""
 predictor_servers:
   MLFLOW_SERVER:
-<<<<<<< HEAD
     protocols:
       seldon:
-        defaultImageVersion: "1.4.0-dev"
+        defaultImageVersion: "1.5.0-dev"
         image: seldonio/mlflowserver
   SKLEARN_SERVER:
-=======
-    grpc:
-      defaultImageVersion: "1.5.0-dev"
-      image: seldonio/mlflowserver_grpc
-    rest:
-      defaultImageVersion: "1.5.0-dev"
-      image: seldonio/mlflowserver_rest
-  SKLEARN_SERVER:
-    grpc:
-      defaultImageVersion: "1.5.0-dev"
-      image: seldonio/sklearnserver_grpc
-    rest:
-      defaultImageVersion: "1.5.0-dev"
-      image: seldonio/sklearnserver_rest
->>>>>>> 5b1b2b1c
     protocols:
       seldon:
-        defaultImageVersion: "1.4.0-dev"
+        defaultImageVersion: "1.5.0-dev"
         image: seldonio/sklearnserver
       kfserving:
         defaultImageVersion: "0.1.0"
         image: seldonio/mlserver
   TENSORFLOW_SERVER:
-<<<<<<< HEAD
     protocols:
       seldon:
-        defaultImageVersion: "1.4.0-dev"
+        defaultImageVersion: "1.5.0-dev"
         image: seldonio/tfserving-proxy
       tensorflow: 
         defaultImageVersion: 2.1.0
         image:  tensorflow/serving
   XGBOOST_SERVER:
-=======
-    grpc:
-      defaultImageVersion: "1.5.0-dev"
-      image: seldonio/tfserving-proxy_grpc
-    rest:
-      defaultImageVersion: "1.5.0-dev"
-      image: seldonio/tfserving-proxy_rest
-    tensorflow: true
-    tfImage: tensorflow/serving:2.1.0
-  XGBOOST_SERVER:
-    grpc:
-      defaultImageVersion: "1.5.0-dev"
-      image: seldonio/xgboostserver_grpc
-    rest:
-      defaultImageVersion: "1.5.0-dev"
-      image: seldonio/xgboostserver_rest
->>>>>>> 5b1b2b1c
     protocols:
       seldon:
-        defaultImageVersion: "1.4.0-dev"
+        defaultImageVersion: "1.5.0-dev"
         image: seldonio/xgboostserver
       kfserving:
         defaultImageVersion: "0.1.0"
