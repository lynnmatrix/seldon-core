--- conflicted
+++ resolved
@@ -44,11 +44,7 @@
     pullPolicy: IfNotPresent
     registry: docker.io
     repository: seldonio/seldon-core-executor
-<<<<<<< HEAD
-    tag: 1.2.0
-=======
     tag: 1.2.1-dev
->>>>>>> abf55701
   prometheus:
     path: /prometheus
   serviceAccount:
@@ -64,11 +60,7 @@
   pullPolicy: IfNotPresent
   registry: docker.io
   repository: seldonio/seldon-core-operator
-<<<<<<< HEAD
-  tag: 1.2.0
-=======
   tag: 1.2.1-dev
->>>>>>> abf55701
 manager:
   cpuLimit: 500m
   cpuRequest: 100m
@@ -104,26 +96,6 @@
 predictor_servers:
   MLFLOW_SERVER:
     grpc:
-<<<<<<< HEAD
-      defaultImageVersion: "1.2.0"
-      image: seldonio/mlflowserver_grpc
-    rest:
-      defaultImageVersion: "1.2.0"
-      image: seldonio/mlflowserver_rest
-  SKLEARN_SERVER:
-    grpc:
-      defaultImageVersion: "1.2.0"
-      image: seldonio/sklearnserver_grpc
-    rest:
-      defaultImageVersion: "1.2.0"
-      image: seldonio/sklearnserver_rest
-  TENSORFLOW_SERVER:
-    grpc:
-      defaultImageVersion: "1.2.0"
-      image: seldonio/tfserving-proxy_grpc
-    rest:
-      defaultImageVersion: "1.2.0"
-=======
       defaultImageVersion: "1.2.1-dev"
       image: seldonio/mlflowserver_grpc
     rest:
@@ -142,23 +114,15 @@
       image: seldonio/tfserving-proxy_grpc
     rest:
       defaultImageVersion: "1.2.1-dev"
->>>>>>> abf55701
       image: seldonio/tfserving-proxy_rest
     tensorflow: true
     tfImage: tensorflow/serving:2.1.0
   XGBOOST_SERVER:
     grpc:
-<<<<<<< HEAD
-      defaultImageVersion: "1.2.0"
-      image: seldonio/xgboostserver_grpc
-    rest:
-      defaultImageVersion: "1.2.0"
-=======
       defaultImageVersion: "1.2.1-dev"
       image: seldonio/xgboostserver_grpc
     rest:
       defaultImageVersion: "1.2.1-dev"
->>>>>>> abf55701
       image: seldonio/xgboostserver_rest
 
 # ## Other
@@ -189,11 +153,7 @@
     pullPolicy: IfNotPresent
     registry: docker.io
     repository: seldonio/engine
-<<<<<<< HEAD
-    tag: 1.2.0
-=======
     tag: 1.2.1-dev
->>>>>>> abf55701
   logMessagesExternally: false
   port: 8000
   prometheus:
@@ -205,8 +165,4 @@
 
 # Explainer image
 explainer:
-<<<<<<< HEAD
-  image: seldonio/alibiexplainer:1.2.0
-=======
-  image: seldonio/alibiexplainer:1.2.1-dev
->>>>>>> abf55701
+  image: seldonio/alibiexplainer:1.2.1-dev